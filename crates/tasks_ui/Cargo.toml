[package]
name = "tasks_ui"
version = "0.1.0"
edition = "2021"
publish = false
license = "GPL-3.0-or-later"

[dependencies]
anyhow.workspace = true
<<<<<<< HEAD
db.workspace = true
editor.workspace = true
fs.workspace = true
futures.workspace = true
fuzzy.workspace = true
gpui.workspace = true
language.workspace = true
log.workspace = true
lsp.workspace = true
=======
fuzzy.workspace = true
gpui.workspace = true
>>>>>>> a3174be5
menu.workspace = true
picker.workspace = true
project.workspace = true
project_core.workspace = true
task.workspace = true
serde.workspace = true
ui.workspace = true
util.workspace = true
workspace.workspace = true<|MERGE_RESOLUTION|>--- conflicted
+++ resolved
@@ -7,20 +7,11 @@
 
 [dependencies]
 anyhow.workspace = true
-<<<<<<< HEAD
-db.workspace = true
 editor.workspace = true
-fs.workspace = true
-futures.workspace = true
 fuzzy.workspace = true
 gpui.workspace = true
 language.workspace = true
-log.workspace = true
 lsp.workspace = true
-=======
-fuzzy.workspace = true
-gpui.workspace = true
->>>>>>> a3174be5
 menu.workspace = true
 picker.workspace = true
 project.workspace = true
