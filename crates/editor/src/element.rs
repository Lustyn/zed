use crate::{
    blame_entry_tooltip::{blame_entry_relative_timestamp, BlameEntryTooltip},
    display_map::{
        BlockContext, BlockStyle, DisplaySnapshot, FoldStatus, HighlightedChunk, ToDisplayPoint,
        TransformBlock,
    },
<<<<<<< HEAD
    editor_settings::{
        DoubleClickInMultibuffer, IndentGuideBackgroundColorMode, IndentGuideColorMode,
        MultiCursorModifier, ShowScrollbar,
    },
    git::{blame::GitBlame, diff_hunk_to_display, DisplayDiffHunk},
=======
    editor_settings::{DoubleClickInMultibuffer, MultiCursorModifier, ShowScrollbar},
    git::{
        blame::{CommitDetails, GitBlame},
        diff_hunk_to_display, DisplayDiffHunk,
    },
>>>>>>> 2e8197ce
    hover_popover::{
        self, hover_at, HOVER_POPOVER_GAP, MIN_POPOVER_CHARACTER_WIDTH, MIN_POPOVER_LINE_HEIGHT,
    },
    hunk_status,
    items::BufferSearchHighlights,
    mouse_context_menu::{self, MouseContextMenu},
    scroll::scroll_amount::ScrollAmount,
    CodeActionsMenu, CursorShape, DisplayPoint, DisplayRow, DocumentHighlightRead,
    DocumentHighlightWrite, Editor, EditorMode, EditorSettings, EditorSnapshot, EditorStyle,
    ExpandExcerpts, GutterDimensions, HalfPageDown, HalfPageUp, HoveredCursor, HunkToExpand,
    LineDown, LineUp, OpenExcerpts, PageDown, PageUp, Point, RowExt, RowRangeExt, SelectPhase,
    Selection, SoftWrap, ToPoint, CURSORS_VISIBLE_FOR, MAX_LINE_LEN,
};
use anyhow::Result;
use client::ParticipantIndex;
use collections::{BTreeMap, HashMap, HashSet};
use git::{blame::BlameEntry, diff::DiffHunkStatus, Oid};
use gpui::{
    anchored, deferred, div, fill, outline, point, px, quad, relative, size, svg,
    transparent_black, Action, AnchorCorner, AnyElement, AvailableSpace, Bounds, ClipboardItem,
    ContentMask, Corners, CursorStyle, DispatchPhase, Edges, Element, ElementInputHandler, Entity,
    GlobalElementId, Hitbox, Hsla, InteractiveElement, IntoElement, ModifiersChangedEvent,
    MouseButton, MouseDownEvent, MouseMoveEvent, MouseUpEvent, PaintQuad, ParentElement, Pixels,
    ScrollDelta, ScrollWheelEvent, ShapedLine, SharedString, Size, Stateful,
    StatefulInteractiveElement, Style, Styled, TextRun, TextStyle, TextStyleRefinement, View,
    ViewContext, WeakView, WindowContext,
};
use itertools::Itertools;
use language::language_settings::ShowWhitespaceSetting;
use lsp::DiagnosticSeverity;
use multi_buffer::{Anchor, MultiBufferPoint, MultiBufferRow};
use project::{
    project_settings::{GitGutterSetting, ProjectSettings},
    ProjectPath,
};
use settings::Settings;
use smallvec::SmallVec;
use std::{
    any::TypeId,
    borrow::Cow,
    cmp::{self, max, Ordering},
    fmt::Write,
    iter, mem,
    ops::{Deref, Range},
    sync::Arc,
};
use sum_tree::Bias;
use theme::{ActiveTheme, PlayerColor};
use ui::prelude::*;
use ui::{h_flex, ButtonLike, ButtonStyle, ContextMenu, Tooltip};
use util::ResultExt;
use workspace::{item::Item, Workspace};

struct SelectionLayout {
    head: DisplayPoint,
    cursor_shape: CursorShape,
    is_newest: bool,
    is_local: bool,
    range: Range<DisplayPoint>,
    active_rows: Range<DisplayRow>,
    user_name: Option<SharedString>,
}

impl SelectionLayout {
    fn new<T: ToPoint + ToDisplayPoint + Clone>(
        selection: Selection<T>,
        line_mode: bool,
        cursor_shape: CursorShape,
        map: &DisplaySnapshot,
        is_newest: bool,
        is_local: bool,
        user_name: Option<SharedString>,
    ) -> Self {
        let point_selection = selection.map(|p| p.to_point(&map.buffer_snapshot));
        let display_selection = point_selection.map(|p| p.to_display_point(map));
        let mut range = display_selection.range();
        let mut head = display_selection.head();
        let mut active_rows = map.prev_line_boundary(point_selection.start).1.row()
            ..map.next_line_boundary(point_selection.end).1.row();

        // vim visual line mode
        if line_mode {
            let point_range = map.expand_to_line(point_selection.range());
            range = point_range.start.to_display_point(map)..point_range.end.to_display_point(map);
        }

        // any vim visual mode (including line mode)
        if (cursor_shape == CursorShape::Block || cursor_shape == CursorShape::Hollow)
            && !range.is_empty()
            && !selection.reversed
        {
            if head.column() > 0 {
                head = map.clip_point(DisplayPoint::new(head.row(), head.column() - 1), Bias::Left)
            } else if head.row().0 > 0 && head != map.max_point() {
                head = map.clip_point(
                    DisplayPoint::new(
                        head.row().previous_row(),
                        map.line_len(head.row().previous_row()),
                    ),
                    Bias::Left,
                );
                // updating range.end is a no-op unless you're cursor is
                // on the newline containing a multi-buffer divider
                // in which case the clip_point may have moved the head up
                // an additional row.
                range.end = DisplayPoint::new(head.row().next_row(), 0);
                active_rows.end = head.row();
            }
        }

        Self {
            head,
            cursor_shape,
            is_newest,
            is_local,
            range,
            active_rows,
            user_name,
        }
    }
}

pub struct EditorElement {
    editor: View<Editor>,
    style: EditorStyle,
}

type DisplayRowDelta = u32;

impl EditorElement {
    pub(crate) const SCROLLBAR_WIDTH: Pixels = px(13.);

    pub fn new(editor: &View<Editor>, style: EditorStyle) -> Self {
        Self {
            editor: editor.clone(),
            style,
        }
    }

    fn register_actions(&self, cx: &mut WindowContext) {
        let view = &self.editor;
        view.update(cx, |editor, cx| {
            for action in editor.editor_actions.iter() {
                (action)(cx)
            }
        });

        crate::rust_analyzer_ext::apply_related_actions(view, cx);
        register_action(view, cx, Editor::move_left);
        register_action(view, cx, Editor::move_right);
        register_action(view, cx, Editor::move_down);
        register_action(view, cx, Editor::move_down_by_lines);
        register_action(view, cx, Editor::select_down_by_lines);
        register_action(view, cx, Editor::move_up);
        register_action(view, cx, Editor::move_up_by_lines);
        register_action(view, cx, Editor::select_up_by_lines);
        register_action(view, cx, Editor::cancel);
        register_action(view, cx, Editor::newline);
        register_action(view, cx, Editor::newline_above);
        register_action(view, cx, Editor::newline_below);
        register_action(view, cx, Editor::backspace);
        register_action(view, cx, Editor::delete);
        register_action(view, cx, Editor::tab);
        register_action(view, cx, Editor::tab_prev);
        register_action(view, cx, Editor::indent);
        register_action(view, cx, Editor::outdent);
        register_action(view, cx, Editor::delete_line);
        register_action(view, cx, Editor::join_lines);
        register_action(view, cx, Editor::sort_lines_case_sensitive);
        register_action(view, cx, Editor::sort_lines_case_insensitive);
        register_action(view, cx, Editor::reverse_lines);
        register_action(view, cx, Editor::shuffle_lines);
        register_action(view, cx, Editor::convert_to_upper_case);
        register_action(view, cx, Editor::convert_to_lower_case);
        register_action(view, cx, Editor::convert_to_title_case);
        register_action(view, cx, Editor::convert_to_snake_case);
        register_action(view, cx, Editor::convert_to_kebab_case);
        register_action(view, cx, Editor::convert_to_upper_camel_case);
        register_action(view, cx, Editor::convert_to_lower_camel_case);
        register_action(view, cx, Editor::convert_to_opposite_case);
        register_action(view, cx, Editor::delete_to_previous_word_start);
        register_action(view, cx, Editor::delete_to_previous_subword_start);
        register_action(view, cx, Editor::delete_to_next_word_end);
        register_action(view, cx, Editor::delete_to_next_subword_end);
        register_action(view, cx, Editor::delete_to_beginning_of_line);
        register_action(view, cx, Editor::delete_to_end_of_line);
        register_action(view, cx, Editor::cut_to_end_of_line);
        register_action(view, cx, Editor::duplicate_line_up);
        register_action(view, cx, Editor::duplicate_line_down);
        register_action(view, cx, Editor::move_line_up);
        register_action(view, cx, Editor::move_line_down);
        register_action(view, cx, Editor::transpose);
        register_action(view, cx, Editor::cut);
        register_action(view, cx, Editor::copy);
        register_action(view, cx, Editor::paste);
        register_action(view, cx, Editor::undo);
        register_action(view, cx, Editor::redo);
        register_action(view, cx, Editor::move_page_up);
        register_action(view, cx, Editor::move_page_down);
        register_action(view, cx, Editor::next_screen);
        register_action(view, cx, Editor::scroll_cursor_top);
        register_action(view, cx, Editor::scroll_cursor_center);
        register_action(view, cx, Editor::scroll_cursor_bottom);
        register_action(view, cx, |editor, _: &LineDown, cx| {
            editor.scroll_screen(&ScrollAmount::Line(1.), cx)
        });
        register_action(view, cx, |editor, _: &LineUp, cx| {
            editor.scroll_screen(&ScrollAmount::Line(-1.), cx)
        });
        register_action(view, cx, |editor, _: &HalfPageDown, cx| {
            editor.scroll_screen(&ScrollAmount::Page(0.5), cx)
        });
        register_action(view, cx, |editor, _: &HalfPageUp, cx| {
            editor.scroll_screen(&ScrollAmount::Page(-0.5), cx)
        });
        register_action(view, cx, |editor, _: &PageDown, cx| {
            editor.scroll_screen(&ScrollAmount::Page(1.), cx)
        });
        register_action(view, cx, |editor, _: &PageUp, cx| {
            editor.scroll_screen(&ScrollAmount::Page(-1.), cx)
        });
        register_action(view, cx, Editor::move_to_previous_word_start);
        register_action(view, cx, Editor::move_to_previous_subword_start);
        register_action(view, cx, Editor::move_to_next_word_end);
        register_action(view, cx, Editor::move_to_next_subword_end);
        register_action(view, cx, Editor::move_to_beginning_of_line);
        register_action(view, cx, Editor::move_to_end_of_line);
        register_action(view, cx, Editor::move_to_start_of_paragraph);
        register_action(view, cx, Editor::move_to_end_of_paragraph);
        register_action(view, cx, Editor::move_to_beginning);
        register_action(view, cx, Editor::move_to_end);
        register_action(view, cx, Editor::select_up);
        register_action(view, cx, Editor::select_down);
        register_action(view, cx, Editor::select_left);
        register_action(view, cx, Editor::select_right);
        register_action(view, cx, Editor::select_to_previous_word_start);
        register_action(view, cx, Editor::select_to_previous_subword_start);
        register_action(view, cx, Editor::select_to_next_word_end);
        register_action(view, cx, Editor::select_to_next_subword_end);
        register_action(view, cx, Editor::select_to_beginning_of_line);
        register_action(view, cx, Editor::select_to_end_of_line);
        register_action(view, cx, Editor::select_to_start_of_paragraph);
        register_action(view, cx, Editor::select_to_end_of_paragraph);
        register_action(view, cx, Editor::select_to_beginning);
        register_action(view, cx, Editor::select_to_end);
        register_action(view, cx, Editor::select_all);
        register_action(view, cx, |editor, action, cx| {
            editor.select_all_matches(action, cx).log_err();
        });
        register_action(view, cx, Editor::select_line);
        register_action(view, cx, Editor::split_selection_into_lines);
        register_action(view, cx, Editor::add_selection_above);
        register_action(view, cx, Editor::add_selection_below);
        register_action(view, cx, |editor, action, cx| {
            editor.select_next(action, cx).log_err();
        });
        register_action(view, cx, |editor, action, cx| {
            editor.select_previous(action, cx).log_err();
        });
        register_action(view, cx, Editor::toggle_comments);
        register_action(view, cx, Editor::select_larger_syntax_node);
        register_action(view, cx, Editor::select_smaller_syntax_node);
        register_action(view, cx, Editor::move_to_enclosing_bracket);
        register_action(view, cx, Editor::undo_selection);
        register_action(view, cx, Editor::redo_selection);
        if !view.read(cx).is_singleton(cx) {
            register_action(view, cx, Editor::expand_excerpts);
        }
        register_action(view, cx, Editor::go_to_diagnostic);
        register_action(view, cx, Editor::go_to_prev_diagnostic);
        register_action(view, cx, Editor::go_to_hunk);
        register_action(view, cx, Editor::go_to_prev_hunk);
        register_action(view, cx, |editor, a, cx| {
            editor.go_to_definition(a, cx).detach_and_log_err(cx);
        });
        register_action(view, cx, |editor, a, cx| {
            editor.go_to_definition_split(a, cx).detach_and_log_err(cx);
        });
        register_action(view, cx, |editor, a, cx| {
            editor.go_to_implementation(a, cx).detach_and_log_err(cx);
        });
        register_action(view, cx, |editor, a, cx| {
            editor
                .go_to_implementation_split(a, cx)
                .detach_and_log_err(cx);
        });
        register_action(view, cx, |editor, a, cx| {
            editor.go_to_type_definition(a, cx).detach_and_log_err(cx);
        });
        register_action(view, cx, |editor, a, cx| {
            editor
                .go_to_type_definition_split(a, cx)
                .detach_and_log_err(cx);
        });
        register_action(view, cx, Editor::open_url);
        register_action(view, cx, Editor::fold);
        register_action(view, cx, Editor::fold_at);
        register_action(view, cx, Editor::unfold_lines);
        register_action(view, cx, Editor::unfold_at);
        register_action(view, cx, Editor::fold_selected_ranges);
        register_action(view, cx, Editor::show_completions);
        register_action(view, cx, Editor::toggle_code_actions);
        register_action(view, cx, Editor::open_excerpts);
        register_action(view, cx, Editor::open_excerpts_in_split);
        register_action(view, cx, Editor::toggle_soft_wrap);
        register_action(view, cx, Editor::toggle_line_numbers);
        register_action(view, cx, Editor::toggle_inlay_hints);
        register_action(view, cx, hover_popover::hover);
        register_action(view, cx, Editor::reveal_in_finder);
        register_action(view, cx, Editor::copy_path);
        register_action(view, cx, Editor::copy_relative_path);
        register_action(view, cx, Editor::copy_highlight_json);
        register_action(view, cx, Editor::copy_permalink_to_line);
        register_action(view, cx, Editor::open_permalink_to_line);
        register_action(view, cx, Editor::toggle_git_blame);
        register_action(view, cx, Editor::toggle_git_blame_inline);
        register_action(view, cx, Editor::toggle_hunk_diff);
        register_action(view, cx, Editor::expand_all_hunk_diffs);
        register_action(view, cx, |editor, action, cx| {
            if let Some(task) = editor.format(action, cx) {
                task.detach_and_log_err(cx);
            } else {
                cx.propagate();
            }
        });
        register_action(view, cx, Editor::restart_language_server);
        register_action(view, cx, Editor::show_character_palette);
        register_action(view, cx, |editor, action, cx| {
            if let Some(task) = editor.confirm_completion(action, cx) {
                task.detach_and_log_err(cx);
            } else {
                cx.propagate();
            }
        });
        register_action(view, cx, |editor, action, cx| {
            if let Some(task) = editor.confirm_code_action(action, cx) {
                task.detach_and_log_err(cx);
            } else {
                cx.propagate();
            }
        });
        register_action(view, cx, |editor, action, cx| {
            if let Some(task) = editor.rename(action, cx) {
                task.detach_and_log_err(cx);
            } else {
                cx.propagate();
            }
        });
        register_action(view, cx, |editor, action, cx| {
            if let Some(task) = editor.confirm_rename(action, cx) {
                task.detach_and_log_err(cx);
            } else {
                cx.propagate();
            }
        });
        register_action(view, cx, |editor, action, cx| {
            if let Some(task) = editor.find_all_references(action, cx) {
                task.detach_and_log_err(cx);
            } else {
                cx.propagate();
            }
        });
        register_action(view, cx, Editor::next_inline_completion);
        register_action(view, cx, Editor::previous_inline_completion);
        register_action(view, cx, Editor::show_inline_completion);
        register_action(view, cx, Editor::context_menu_first);
        register_action(view, cx, Editor::context_menu_prev);
        register_action(view, cx, Editor::context_menu_next);
        register_action(view, cx, Editor::context_menu_last);
        register_action(view, cx, Editor::display_cursor_names);
        register_action(view, cx, Editor::unique_lines_case_insensitive);
        register_action(view, cx, Editor::unique_lines_case_sensitive);
        register_action(view, cx, Editor::accept_partial_inline_completion);
        register_action(view, cx, Editor::revert_selected_hunks);
        register_action(view, cx, Editor::open_active_item_in_terminal)
    }

    fn register_key_listeners(&self, cx: &mut WindowContext, layout: &EditorLayout) {
        let position_map = layout.position_map.clone();
        cx.on_key_event({
            let editor = self.editor.clone();
            let text_hitbox = layout.text_hitbox.clone();
            move |event: &ModifiersChangedEvent, phase, cx| {
                if phase != DispatchPhase::Bubble {
                    return;
                }

                editor.update(cx, |editor, cx| {
                    Self::modifiers_changed(editor, event, &position_map, &text_hitbox, cx)
                })
            }
        });
    }

    fn modifiers_changed(
        editor: &mut Editor,
        event: &ModifiersChangedEvent,
        position_map: &PositionMap,
        text_hitbox: &Hitbox,
        cx: &mut ViewContext<Editor>,
    ) {
        let mouse_position = cx.mouse_position();
        if !text_hitbox.is_hovered(cx) {
            return;
        }

        editor.update_hovered_link(
            position_map.point_for_position(text_hitbox.bounds, mouse_position),
            &position_map.snapshot,
            event.modifiers,
            cx,
        )
    }

    fn mouse_left_down(
        editor: &mut Editor,
        event: &MouseDownEvent,
        hovered_hunk: Option<&HunkToExpand>,
        position_map: &PositionMap,
        text_hitbox: &Hitbox,
        gutter_hitbox: &Hitbox,
        cx: &mut ViewContext<Editor>,
    ) {
        if cx.default_prevented() {
            return;
        }

        let mut click_count = event.click_count;
        let mut modifiers = event.modifiers;

        if let Some(hovered_hunk) = hovered_hunk {
            editor.expand_diff_hunk(None, hovered_hunk, cx);
            cx.notify();
            return;
        } else if gutter_hitbox.is_hovered(cx) {
            click_count = 3; // Simulate triple-click when clicking the gutter to select lines
        } else if !text_hitbox.is_hovered(cx) {
            return;
        }

        if click_count == 2 && !editor.buffer().read(cx).is_singleton() {
            match EditorSettings::get_global(cx).double_click_in_multibuffer {
                DoubleClickInMultibuffer::Select => {
                    // do nothing special on double click, all selection logic is below
                }
                DoubleClickInMultibuffer::Open => {
                    if modifiers.alt {
                        // if double click is made with alt, pretend it's a regular double click without opening and alt,
                        // and run the selection logic.
                        modifiers.alt = false;
                    } else {
                        // if double click is made without alt, open the corresponding excerp
                        editor.open_excerpts(&OpenExcerpts, cx);
                        return;
                    }
                }
            }
        }

        let point_for_position =
            position_map.point_for_position(text_hitbox.bounds, event.position);
        let position = point_for_position.previous_valid;
        if modifiers.shift && modifiers.alt {
            editor.select(
                SelectPhase::BeginColumnar {
                    position,
                    goal_column: point_for_position.exact_unclipped.column(),
                },
                cx,
            );
        } else if modifiers.shift && !modifiers.control && !modifiers.alt && !modifiers.secondary()
        {
            editor.select(
                SelectPhase::Extend {
                    position,
                    click_count,
                },
                cx,
            );
        } else {
            let multi_cursor_setting = EditorSettings::get_global(cx).multi_cursor_modifier;
            let multi_cursor_modifier = match multi_cursor_setting {
                MultiCursorModifier::Alt => modifiers.alt,
                MultiCursorModifier::CmdOrCtrl => modifiers.secondary(),
            };
            editor.select(
                SelectPhase::Begin {
                    position,
                    add: multi_cursor_modifier,
                    click_count,
                },
                cx,
            );
        }

        cx.stop_propagation();
    }

    fn mouse_right_down(
        editor: &mut Editor,
        event: &MouseDownEvent,
        position_map: &PositionMap,
        text_hitbox: &Hitbox,
        cx: &mut ViewContext<Editor>,
    ) {
        if !text_hitbox.is_hovered(cx) {
            return;
        }
        let point_for_position =
            position_map.point_for_position(text_hitbox.bounds, event.position);
        mouse_context_menu::deploy_context_menu(
            editor,
            event.position,
            point_for_position.previous_valid,
            cx,
        );
        cx.stop_propagation();
    }

    fn mouse_middle_down(
        editor: &mut Editor,
        event: &MouseDownEvent,
        position_map: &PositionMap,
        text_hitbox: &Hitbox,
        cx: &mut ViewContext<Editor>,
    ) {
        if !text_hitbox.is_hovered(cx) || editor.read_only(cx) {
            return;
        }

        if let Some(item) = cx.read_from_primary() {
            let point_for_position =
                position_map.point_for_position(text_hitbox.bounds, event.position);
            let position = point_for_position.previous_valid;

            editor.select(
                SelectPhase::Begin {
                    position,
                    add: false,
                    click_count: 1,
                },
                cx,
            );
            editor.insert(item.text(), cx);
        }
    }

    fn mouse_up(
        editor: &mut Editor,
        event: &MouseUpEvent,
        position_map: &PositionMap,
        text_hitbox: &Hitbox,
        cx: &mut ViewContext<Editor>,
    ) {
        let end_selection = editor.has_pending_selection();
        let pending_nonempty_selections = editor.has_pending_nonempty_selection();

        if end_selection {
            editor.select(SelectPhase::End, cx);
        }

        let multi_cursor_setting = EditorSettings::get_global(cx).multi_cursor_modifier;
        let multi_cursor_modifier = match multi_cursor_setting {
            MultiCursorModifier::Alt => event.modifiers.secondary(),
            MultiCursorModifier::CmdOrCtrl => event.modifiers.alt,
        };

        if !pending_nonempty_selections && multi_cursor_modifier && text_hitbox.is_hovered(cx) {
            let point = position_map.point_for_position(text_hitbox.bounds, event.position);
            editor.handle_click_hovered_link(point, event.modifiers, cx);

            cx.stop_propagation();
        } else if end_selection {
            cx.stop_propagation();
        }
    }

    fn mouse_dragged(
        editor: &mut Editor,
        event: &MouseMoveEvent,
        position_map: &PositionMap,
        text_bounds: Bounds<Pixels>,
        cx: &mut ViewContext<Editor>,
    ) {
        if !editor.has_pending_selection() {
            return;
        }

        let point_for_position = position_map.point_for_position(text_bounds, event.position);
        let mut scroll_delta = gpui::Point::<f32>::default();
        let vertical_margin = position_map.line_height.min(text_bounds.size.height / 3.0);
        let top = text_bounds.origin.y + vertical_margin;
        let bottom = text_bounds.lower_left().y - vertical_margin;
        if event.position.y < top {
            scroll_delta.y = -scale_vertical_mouse_autoscroll_delta(top - event.position.y);
        }
        if event.position.y > bottom {
            scroll_delta.y = scale_vertical_mouse_autoscroll_delta(event.position.y - bottom);
        }

        let horizontal_margin = position_map.line_height.min(text_bounds.size.width / 3.0);
        let left = text_bounds.origin.x + horizontal_margin;
        let right = text_bounds.upper_right().x - horizontal_margin;
        if event.position.x < left {
            scroll_delta.x = -scale_horizontal_mouse_autoscroll_delta(left - event.position.x);
        }
        if event.position.x > right {
            scroll_delta.x = scale_horizontal_mouse_autoscroll_delta(event.position.x - right);
        }

        editor.select(
            SelectPhase::Update {
                position: point_for_position.previous_valid,
                goal_column: point_for_position.exact_unclipped.column(),
                scroll_delta,
            },
            cx,
        );
    }

    fn mouse_moved(
        editor: &mut Editor,
        event: &MouseMoveEvent,
        position_map: &PositionMap,
        text_hitbox: &Hitbox,
        gutter_hitbox: &Hitbox,
        cx: &mut ViewContext<Editor>,
    ) {
        let modifiers = event.modifiers;
        let gutter_hovered = gutter_hitbox.is_hovered(cx);
        editor.set_gutter_hovered(gutter_hovered, cx);

        // Don't trigger hover popover if mouse is hovering over context menu
        if text_hitbox.is_hovered(cx) {
            let point_for_position =
                position_map.point_for_position(text_hitbox.bounds, event.position);

            editor.update_hovered_link(point_for_position, &position_map.snapshot, modifiers, cx);

            if let Some(point) = point_for_position.as_valid() {
                let anchor = position_map
                    .snapshot
                    .buffer_snapshot
                    .anchor_before(point.to_offset(&position_map.snapshot, Bias::Left));
                hover_at(editor, Some(anchor), cx);
                Self::update_visible_cursor(editor, point, position_map, cx);
            } else {
                hover_at(editor, None, cx);
            }
        } else {
            editor.hide_hovered_link(cx);
            hover_at(editor, None, cx);
            if gutter_hovered {
                cx.stop_propagation();
            }
        }
    }

    fn update_visible_cursor(
        editor: &mut Editor,
        point: DisplayPoint,
        position_map: &PositionMap,
        cx: &mut ViewContext<Editor>,
    ) {
        let snapshot = &position_map.snapshot;
        let Some(hub) = editor.collaboration_hub() else {
            return;
        };
        let range = DisplayPoint::new(point.row(), point.column().saturating_sub(1))
            ..DisplayPoint::new(
                point.row(),
                (point.column() + 1).min(snapshot.line_len(point.row())),
            );

        let range = snapshot
            .buffer_snapshot
            .anchor_at(range.start.to_point(&snapshot.display_snapshot), Bias::Left)
            ..snapshot
                .buffer_snapshot
                .anchor_at(range.end.to_point(&snapshot.display_snapshot), Bias::Right);

        let Some(selection) = snapshot.remote_selections_in_range(&range, hub, cx).next() else {
            return;
        };
        let key = crate::HoveredCursor {
            replica_id: selection.replica_id,
            selection_id: selection.selection.id,
        };
        editor.hovered_cursors.insert(
            key.clone(),
            cx.spawn(|editor, mut cx| async move {
                cx.background_executor().timer(CURSORS_VISIBLE_FOR).await;
                editor
                    .update(&mut cx, |editor, cx| {
                        editor.hovered_cursors.remove(&key);
                        cx.notify();
                    })
                    .ok();
            }),
        );
        cx.notify()
    }

    fn layout_selections(
        &self,
        start_anchor: Anchor,
        end_anchor: Anchor,
        snapshot: &EditorSnapshot,
        start_row: DisplayRow,
        end_row: DisplayRow,
        cx: &mut WindowContext,
    ) -> (
        Vec<(PlayerColor, Vec<SelectionLayout>)>,
        BTreeMap<DisplayRow, bool>,
        Option<DisplayPoint>,
    ) {
        let mut selections: Vec<(PlayerColor, Vec<SelectionLayout>)> = Vec::new();
        let mut active_rows = BTreeMap::new();
        let mut newest_selection_head = None;
        let editor = self.editor.read(cx);

        if editor.show_local_selections {
            let mut local_selections: Vec<Selection<Point>> = editor
                .selections
                .disjoint_in_range(start_anchor..end_anchor, cx);
            local_selections.extend(editor.selections.pending(cx));
            let mut layouts = Vec::new();
            let newest = editor.selections.newest(cx);
            for selection in local_selections.drain(..) {
                let is_empty = selection.start == selection.end;
                let is_newest = selection == newest;

                let layout = SelectionLayout::new(
                    selection,
                    editor.selections.line_mode,
                    editor.cursor_shape,
                    &snapshot.display_snapshot,
                    is_newest,
                    editor.leader_peer_id.is_none(),
                    None,
                );
                if is_newest {
                    newest_selection_head = Some(layout.head);
                }

                for row in cmp::max(layout.active_rows.start.0, start_row.0)
                    ..=cmp::min(layout.active_rows.end.0, end_row.0)
                {
                    let contains_non_empty_selection =
                        active_rows.entry(DisplayRow(row)).or_insert(!is_empty);
                    *contains_non_empty_selection |= !is_empty;
                }
                layouts.push(layout);
            }

            let player = if editor.read_only(cx) {
                cx.theme().players().read_only()
            } else {
                self.style.local_player
            };

            selections.push((player, layouts));
        }

        if let Some(collaboration_hub) = &editor.collaboration_hub {
            // When following someone, render the local selections in their color.
            if let Some(leader_id) = editor.leader_peer_id {
                if let Some(collaborator) = collaboration_hub.collaborators(cx).get(&leader_id) {
                    if let Some(participant_index) = collaboration_hub
                        .user_participant_indices(cx)
                        .get(&collaborator.user_id)
                    {
                        if let Some((local_selection_style, _)) = selections.first_mut() {
                            *local_selection_style = cx
                                .theme()
                                .players()
                                .color_for_participant(participant_index.0);
                        }
                    }
                }
            }

            let mut remote_selections = HashMap::default();
            for selection in snapshot.remote_selections_in_range(
                &(start_anchor..end_anchor),
                collaboration_hub.as_ref(),
                cx,
            ) {
                let selection_style = Self::get_participant_color(selection.participant_index, cx);

                // Don't re-render the leader's selections, since the local selections
                // match theirs.
                if Some(selection.peer_id) == editor.leader_peer_id {
                    continue;
                }
                let key = HoveredCursor {
                    replica_id: selection.replica_id,
                    selection_id: selection.selection.id,
                };

                let is_shown =
                    editor.show_cursor_names || editor.hovered_cursors.contains_key(&key);

                remote_selections
                    .entry(selection.replica_id)
                    .or_insert((selection_style, Vec::new()))
                    .1
                    .push(SelectionLayout::new(
                        selection.selection,
                        selection.line_mode,
                        selection.cursor_shape,
                        &snapshot.display_snapshot,
                        false,
                        false,
                        if is_shown { selection.user_name } else { None },
                    ));
            }

            selections.extend(remote_selections.into_values());
        }
        (selections, active_rows, newest_selection_head)
    }

    #[allow(clippy::too_many_arguments)]
    fn layout_folds(
        &self,
        snapshot: &EditorSnapshot,
        content_origin: gpui::Point<Pixels>,
        visible_anchor_range: Range<Anchor>,
        visible_display_row_range: Range<DisplayRow>,
        scroll_pixel_position: gpui::Point<Pixels>,
        line_height: Pixels,
        line_layouts: &[LineWithInvisibles],
        cx: &mut WindowContext,
    ) -> Vec<FoldLayout> {
        snapshot
            .folds_in_range(visible_anchor_range.clone())
            .filter_map(|fold| {
                let fold_range = fold.range.clone();
                let display_range = fold.range.start.to_display_point(&snapshot)
                    ..fold.range.end.to_display_point(&snapshot);
                debug_assert_eq!(display_range.start.row(), display_range.end.row());
                let row = display_range.start.row();
                debug_assert!(row < visible_display_row_range.end);
                let line_layout = line_layouts
                    .get(row.minus(visible_display_row_range.start) as usize)
                    .map(|l| &l.line)?;

                let start_x = content_origin.x
                    + line_layout.x_for_index(display_range.start.column() as usize)
                    - scroll_pixel_position.x;
                let start_y =
                    content_origin.y + row.as_f32() * line_height - scroll_pixel_position.y;
                let end_x = content_origin.x
                    + line_layout.x_for_index(display_range.end.column() as usize)
                    - scroll_pixel_position.x;

                let fold_bounds = Bounds {
                    origin: point(start_x, start_y),
                    size: size(end_x - start_x, line_height),
                };

                let mut hover_element = div()
                    .id(fold.id)
                    .size_full()
                    .cursor_pointer()
                    .on_mouse_down(MouseButton::Left, |_, cx| cx.stop_propagation())
                    .on_click(
                        cx.listener_for(&self.editor, move |editor: &mut Editor, _, cx| {
                            editor.unfold_ranges(
                                [fold_range.start..fold_range.end],
                                true,
                                false,
                                cx,
                            );
                            cx.stop_propagation();
                        }),
                    )
                    .into_any();
                hover_element.prepaint_as_root(fold_bounds.origin, fold_bounds.size.into(), cx);
                Some(FoldLayout {
                    display_range,
                    hover_element,
                })
            })
            .collect()
    }

    fn collect_cursors(
        &self,
        snapshot: &EditorSnapshot,
        cx: &mut WindowContext,
    ) -> Vec<(DisplayPoint, Hsla)> {
        let editor = self.editor.read(cx);
        let mut cursors = Vec::new();
        let mut skip_local = false;
        let mut add_cursor = |anchor: Anchor, color| {
            cursors.push((anchor.to_display_point(&snapshot.display_snapshot), color));
        };
        // Remote cursors
        if let Some(collaboration_hub) = &editor.collaboration_hub {
            for remote_selection in snapshot.remote_selections_in_range(
                &(Anchor::min()..Anchor::max()),
                collaboration_hub.deref(),
                cx,
            ) {
                let color = Self::get_participant_color(remote_selection.participant_index, cx);
                add_cursor(remote_selection.selection.head(), color.cursor);
                if Some(remote_selection.peer_id) == editor.leader_peer_id {
                    skip_local = true;
                }
            }
        }
        // Local cursors
        if !skip_local {
            let color = cx.theme().players().local().cursor;
            editor.selections.disjoint.iter().for_each(|selection| {
                add_cursor(selection.head(), color);
            });
            if let Some(ref selection) = editor.selections.pending_anchor() {
                add_cursor(selection.head(), color);
            }
        }
        cursors
    }

    #[allow(clippy::too_many_arguments)]
    fn layout_visible_cursors(
        &self,
        snapshot: &EditorSnapshot,
        selections: &[(PlayerColor, Vec<SelectionLayout>)],
        visible_display_row_range: Range<DisplayRow>,
        line_layouts: &[LineWithInvisibles],
        text_hitbox: &Hitbox,
        content_origin: gpui::Point<Pixels>,
        scroll_position: gpui::Point<f32>,
        scroll_pixel_position: gpui::Point<Pixels>,
        line_height: Pixels,
        em_width: Pixels,
        autoscroll_containing_element: bool,
        cx: &mut WindowContext,
    ) -> Vec<CursorLayout> {
        let mut autoscroll_bounds = None;
        let cursor_layouts = self.editor.update(cx, |editor, cx| {
            let mut cursors = Vec::new();
            for (player_color, selections) in selections {
                for selection in selections {
                    let cursor_position = selection.head;

                    let in_range = visible_display_row_range.contains(&cursor_position.row());
                    if (selection.is_local && !editor.show_local_cursors(cx)) || !in_range {
                        continue;
                    }

                    let cursor_row_layout = &line_layouts
                        [cursor_position.row().minus(visible_display_row_range.start) as usize]
                        .line;
                    let cursor_column = cursor_position.column() as usize;

                    let cursor_character_x = cursor_row_layout.x_for_index(cursor_column);
                    let mut block_width =
                        cursor_row_layout.x_for_index(cursor_column + 1) - cursor_character_x;
                    if block_width == Pixels::ZERO {
                        block_width = em_width;
                    }
                    let block_text = if let CursorShape::Block = selection.cursor_shape {
                        snapshot.display_chars_at(cursor_position).next().and_then(
                            |(character, _)| {
                                let text = if character == '\n' {
                                    SharedString::from(" ")
                                } else {
                                    SharedString::from(character.to_string())
                                };
                                let len = text.len();

                                let font = cursor_row_layout
                                    .font_id_for_index(cursor_column)
                                    .and_then(|cursor_font_id| {
                                        cx.text_system().get_font_for_id(cursor_font_id)
                                    })
                                    .unwrap_or(self.style.text.font());

                                cx.text_system()
                                    .shape_line(
                                        text,
                                        cursor_row_layout.font_size,
                                        &[TextRun {
                                            len,
                                            font,
                                            color: self.style.background,
                                            background_color: None,
                                            strikethrough: None,
                                            underline: None,
                                        }],
                                    )
                                    .log_err()
                            },
                        )
                    } else {
                        None
                    };

                    let x = cursor_character_x - scroll_pixel_position.x;
                    let y = (cursor_position.row().as_f32()
                        - scroll_pixel_position.y / line_height)
                        * line_height;
                    if selection.is_newest {
                        editor.pixel_position_of_newest_cursor = Some(point(
                            text_hitbox.origin.x + x + block_width / 2.,
                            text_hitbox.origin.y + y + line_height / 2.,
                        ));

                        if autoscroll_containing_element {
                            let top = text_hitbox.origin.y
                                + (cursor_position.row().as_f32() - scroll_position.y - 3.).max(0.)
                                    * line_height;
                            let left = text_hitbox.origin.x
                                + (cursor_position.column() as f32 - scroll_position.x - 3.)
                                    .max(0.)
                                    * em_width;

                            let bottom = text_hitbox.origin.y
                                + (cursor_position.row().as_f32() - scroll_position.y + 4.)
                                    * line_height;
                            let right = text_hitbox.origin.x
                                + (cursor_position.column() as f32 - scroll_position.x + 4.)
                                    * em_width;

                            autoscroll_bounds =
                                Some(Bounds::from_corners(point(left, top), point(right, bottom)))
                        }
                    }

                    let mut cursor = CursorLayout {
                        color: player_color.cursor,
                        block_width,
                        origin: point(x, y),
                        line_height,
                        shape: selection.cursor_shape,
                        block_text,
                        cursor_name: None,
                    };
                    let cursor_name = selection.user_name.clone().map(|name| CursorName {
                        string: name,
                        color: self.style.background,
                        is_top_row: cursor_position.row().0 == 0,
                    });
                    cursor.layout(content_origin, cursor_name, cx);
                    cursors.push(cursor);
                }
            }
            cursors
        });

        if let Some(bounds) = autoscroll_bounds {
            cx.request_autoscroll(bounds);
        }

        cursor_layouts
    }

    fn layout_scrollbar(
        &self,
        snapshot: &EditorSnapshot,
        bounds: Bounds<Pixels>,
        scroll_position: gpui::Point<f32>,
        rows_per_page: f32,
        non_visible_cursors: bool,
        cx: &mut WindowContext,
    ) -> Option<ScrollbarLayout> {
        let scrollbar_settings = EditorSettings::get_global(cx).scrollbar;
        let show_scrollbars = match scrollbar_settings.show {
            ShowScrollbar::Auto => {
                let editor = self.editor.read(cx);
                let is_singleton = editor.is_singleton(cx);
                // Git
                (is_singleton && scrollbar_settings.git_diff && snapshot.buffer_snapshot.has_git_diffs())
                    ||
                    // Buffer Search Results
                    (is_singleton && scrollbar_settings.search_results && editor.has_background_highlights::<BufferSearchHighlights>())
                    ||
                    // Selected Symbol Occurrences
                    (is_singleton && scrollbar_settings.selected_symbol && (editor.has_background_highlights::<DocumentHighlightRead>() || editor.has_background_highlights::<DocumentHighlightWrite>()))
                    ||
                    // Diagnostics
                    (is_singleton && scrollbar_settings.diagnostics && snapshot.buffer_snapshot.has_diagnostics())
                    ||
                    // Cursors out of sight
                    non_visible_cursors
                    ||
                    // Scrollmanager
                    editor.scroll_manager.scrollbars_visible()
            }
            ShowScrollbar::System => self.editor.read(cx).scroll_manager.scrollbars_visible(),
            ShowScrollbar::Always => true,
            ShowScrollbar::Never => false,
        };
        if snapshot.mode != EditorMode::Full {
            return None;
        }

        let visible_row_range = scroll_position.y..scroll_position.y + rows_per_page;

        // If a drag took place after we started dragging the scrollbar,
        // cancel the scrollbar drag.
        if cx.has_active_drag() {
            self.editor.update(cx, |editor, cx| {
                editor.scroll_manager.set_is_dragging_scrollbar(false, cx);
            });
        }

        let track_bounds = Bounds::from_corners(
            point(self.scrollbar_left(&bounds), bounds.origin.y),
            point(bounds.lower_right().x, bounds.lower_left().y),
        );

        let height = bounds.size.height;
        let total_rows = snapshot.max_point().row().as_f32() + rows_per_page;
        let px_per_row = height / total_rows;
        let thumb_height = (rows_per_page * px_per_row).max(ScrollbarLayout::MIN_THUMB_HEIGHT);
        let row_height = (height - thumb_height) / snapshot.max_point().row().as_f32();

        Some(ScrollbarLayout {
            hitbox: cx.insert_hitbox(track_bounds, false),
            visible_row_range,
            row_height,
            visible: show_scrollbars,
            thumb_height,
        })
    }

    #[allow(clippy::too_many_arguments)]
    fn layout_gutter_fold_indicators(
        &self,
        fold_statuses: Vec<Option<(FoldStatus, MultiBufferRow, bool)>>,
        line_height: Pixels,
        gutter_dimensions: &GutterDimensions,
        gutter_settings: crate::editor_settings::Gutter,
        scroll_pixel_position: gpui::Point<Pixels>,
        gutter_hitbox: &Hitbox,
        cx: &mut WindowContext,
    ) -> Vec<Option<AnyElement>> {
        let mut indicators = self.editor.update(cx, |editor, cx| {
            editor.render_fold_indicators(
                fold_statuses,
                &self.style,
                editor.gutter_hovered,
                line_height,
                gutter_dimensions.margin,
                cx,
            )
        });

        for (ix, fold_indicator) in indicators.iter_mut().enumerate() {
            if let Some(fold_indicator) = fold_indicator {
                debug_assert!(gutter_settings.folds);
                let available_space = size(
                    AvailableSpace::MinContent,
                    AvailableSpace::Definite(line_height * 0.55),
                );
                let fold_indicator_size = fold_indicator.layout_as_root(available_space, cx);

                let position = point(
                    gutter_dimensions.width - gutter_dimensions.right_padding,
                    ix as f32 * line_height - (scroll_pixel_position.y % line_height),
                );
                let centering_offset = point(
                    (gutter_dimensions.right_padding + gutter_dimensions.margin
                        - fold_indicator_size.width)
                        / 2.,
                    (line_height - fold_indicator_size.height) / 2.,
                );
                let origin = gutter_hitbox.origin + position + centering_offset;
                fold_indicator.prepaint_as_root(origin, available_space, cx);
            }
        }

        indicators
    }

    // Folds contained in a hunk are ignored apart from shrinking visual size
    // If a fold contains any hunks then that fold line is marked as modified
    fn layout_git_gutters(
        &self,
        line_height: Pixels,
        gutter_hitbox: &Hitbox,
        display_rows: Range<DisplayRow>,
        snapshot: &EditorSnapshot,
        cx: &mut WindowContext,
    ) -> Vec<(DisplayDiffHunk, Option<Hitbox>)> {
        let buffer_snapshot = &snapshot.buffer_snapshot;

        let buffer_start_row = MultiBufferRow(
            DisplayPoint::new(display_rows.start, 0)
                .to_point(snapshot)
                .row,
        );
        let buffer_end_row = MultiBufferRow(
            DisplayPoint::new(display_rows.end, 0)
                .to_point(snapshot)
                .row,
        );

        let expanded_hunk_display_rows = self.editor.update(cx, |editor, _| {
            editor
                .expanded_hunks
                .hunks(false)
                .map(|expanded_hunk| {
                    let start_row = expanded_hunk
                        .hunk_range
                        .start
                        .to_display_point(snapshot)
                        .row();
                    let end_row = expanded_hunk
                        .hunk_range
                        .end
                        .to_display_point(snapshot)
                        .row();
                    (start_row, end_row)
                })
                .collect::<HashMap<_, _>>()
        });

        buffer_snapshot
            .git_diff_hunks_in_range(buffer_start_row..buffer_end_row)
            .map(|hunk| diff_hunk_to_display(&hunk, snapshot))
            .dedup()
            .map(|hunk| {
                let hitbox = if let DisplayDiffHunk::Unfolded {
                    display_row_range, ..
                } = &hunk
                {
                    let was_expanded = expanded_hunk_display_rows
                        .get(&display_row_range.start)
                        .map(|expanded_end_row| expanded_end_row == &display_row_range.end)
                        .unwrap_or(false);
                    if was_expanded {
                        None
                    } else {
                        let hunk_bounds = Self::diff_hunk_bounds(
                            &snapshot,
                            line_height,
                            gutter_hitbox.bounds,
                            &hunk,
                        );
                        Some(cx.insert_hitbox(hunk_bounds, true))
                    }
                } else {
                    None
                };
                (hunk, hitbox)
            })
            .collect()
    }

    #[allow(clippy::too_many_arguments)]
    fn layout_inline_blame(
        &self,
        display_row: DisplayRow,
        display_snapshot: &DisplaySnapshot,
        line_layout: &LineWithInvisibles,
        em_width: Pixels,
        content_origin: gpui::Point<Pixels>,
        scroll_pixel_position: gpui::Point<Pixels>,
        line_height: Pixels,
        cx: &mut WindowContext,
    ) -> Option<AnyElement> {
        if !self
            .editor
            .update(cx, |editor, cx| editor.render_git_blame_inline(cx))
        {
            return None;
        }

        let workspace = self
            .editor
            .read(cx)
            .workspace
            .as_ref()
            .map(|(w, _)| w.clone());

        let display_point = DisplayPoint::new(display_row, 0);
        let buffer_row = MultiBufferRow(display_point.to_point(display_snapshot).row);

        let blame = self.editor.read(cx).blame.clone()?;
        let blame_entry = blame
            .update(cx, |blame, cx| {
                blame.blame_for_rows([Some(buffer_row)], cx).next()
            })
            .flatten()?;

        let mut element =
            render_inline_blame_entry(&blame, blame_entry, &self.style, workspace, cx);

        let start_y = content_origin.y
            + line_height * (display_row.as_f32() - scroll_pixel_position.y / line_height);

        let start_x = {
            const INLINE_BLAME_PADDING_EM_WIDTHS: f32 = 6.;

            let padded_line_width =
                line_layout.line.width + (em_width * INLINE_BLAME_PADDING_EM_WIDTHS);

            let min_column = ProjectSettings::get_global(cx)
                .git
                .inline_blame
                .and_then(|settings| settings.min_column)
                .map(|col| self.column_pixels(col as usize, cx))
                .unwrap_or(px(0.));

            (content_origin.x - scroll_pixel_position.x) + max(padded_line_width, min_column)
        };

        let absolute_offset = point(start_x, start_y);
        let available_space = size(AvailableSpace::MinContent, AvailableSpace::MinContent);

        element.prepaint_as_root(absolute_offset, available_space, cx);

        Some(element)
    }

    #[allow(clippy::too_many_arguments)]
    fn layout_blame_entries(
        &self,
        buffer_rows: impl Iterator<Item = Option<MultiBufferRow>>,
        em_width: Pixels,
        scroll_position: gpui::Point<f32>,
        line_height: Pixels,
        gutter_hitbox: &Hitbox,
        max_width: Option<Pixels>,
        cx: &mut WindowContext,
    ) -> Option<Vec<AnyElement>> {
        if !self
            .editor
            .update(cx, |editor, cx| editor.render_git_blame_gutter(cx))
        {
            return None;
        }

        let blame = self.editor.read(cx).blame.clone()?;
        let blamed_rows: Vec<_> = blame.update(cx, |blame, cx| {
            blame.blame_for_rows(buffer_rows, cx).collect()
        });

        let width = if let Some(max_width) = max_width {
            AvailableSpace::Definite(max_width)
        } else {
            AvailableSpace::MaxContent
        };
        let scroll_top = scroll_position.y * line_height;
        let start_x = em_width * 1;

        let mut last_used_color: Option<(PlayerColor, Oid)> = None;

        let shaped_lines = blamed_rows
            .into_iter()
            .enumerate()
            .flat_map(|(ix, blame_entry)| {
                if let Some(blame_entry) = blame_entry {
                    let mut element = render_blame_entry(
                        ix,
                        &blame,
                        blame_entry,
                        &self.style,
                        &mut last_used_color,
                        self.editor.clone(),
                        cx,
                    );

                    let start_y = ix as f32 * line_height - (scroll_top % line_height);
                    let absolute_offset = gutter_hitbox.origin + point(start_x, start_y);

                    element.prepaint_as_root(
                        absolute_offset,
                        size(width, AvailableSpace::MinContent),
                        cx,
                    );

                    Some(element)
                } else {
                    None
                }
            })
            .collect();

        Some(shaped_lines)
    }

    fn layout_indent_guides(
        &self,
        content_origin: gpui::Point<Pixels>,
        text_origin: gpui::Point<Pixels>,
        visible_buffer_range: Range<u32>,
        scroll_pixel_position: gpui::Point<Pixels>,
        line_height: Pixels,
        snapshot: &DisplaySnapshot,
        cx: &mut WindowContext,
    ) -> Option<Vec<IndentGuideLayout>> {
        let settings = EditorSettings::get_global(cx).indent_guides;
        if !settings.enabled {
            return None;
        }

        // TODO actually figure out why the visible range is sometimes off by one
        // Also seems fine to keep as calculating two additional lines won't really make a difference
        // let visible_buffer_range = visible_buffer_range.start.saturating_sub(1)
        //     ..visible_buffer_range
        //         .end
        //         .saturating_add(1)
        //         .min(snapshot.max_buffer_row());

        let indent_guides =
            self.editor
                .read(cx)
                .indent_guides_in_range(visible_buffer_range, snapshot, cx);

        let active_indent_guide_indices = self
            .editor
            .read(cx)
            .find_active_indent_guide_indices(&indent_guides, snapshot, cx)
            .unwrap_or_default();

        Some(
            indent_guides
                .into_iter()
                .enumerate()
                .filter_map(|(i, (multi_buffer_range, indent_guide))| {
                    let indent_size = self.column_pixels(indent_guide.indent_size as usize, cx);
                    let total_width = indent_size * px(indent_guide.depth as f32);

                    let start_x = content_origin.x + total_width - scroll_pixel_position.x;
                    if start_x >= text_origin.x {
                        // Move the end range to the next line so we can calculate the correct
                        // length of the indent guide.
                        let mut end_range =
                            multi_buffer_range.end.to_point(&snapshot.buffer_snapshot);
                        if end_range.row < snapshot.buffer_snapshot.max_buffer_row() {
                            end_range.row += 1;
                        }

                        let start_row = multi_buffer_range.start.to_display_point(snapshot).row();
                        let end_row = end_range.to_display_point(snapshot).row();

                        let start_y = content_origin.y + (start_row as f32 * line_height)
                            - scroll_pixel_position.y;

                        let length = (end_row - start_row) as f32 * line_height;

                        Some(IndentGuideLayout {
                            origin: point(start_x, start_y),
                            length,
                            indent_size,
                            depth: indent_guide.depth,
                            active: active_indent_guide_indices.contains(&i),
                        })
                    } else {
                        None
                    }
                })
                .collect(),
        )
    }

    fn layout_run_indicators(
        &self,
        line_height: Pixels,
        scroll_pixel_position: gpui::Point<Pixels>,
        gutter_dimensions: &GutterDimensions,
        gutter_hitbox: &Hitbox,
        snapshot: &EditorSnapshot,
        cx: &mut WindowContext,
    ) -> Vec<AnyElement> {
        self.editor.update(cx, |editor, cx| {
            let active_task_indicator_row =
                if let Some(crate::ContextMenu::CodeActions(CodeActionsMenu {
                    deployed_from_indicator,
                    actions,
                    ..
                })) = editor.context_menu.read().as_ref()
                {
                    actions
                        .tasks
                        .as_ref()
                        .map(|tasks| tasks.position.to_display_point(snapshot).row())
                        .or_else(|| *deployed_from_indicator)
                } else {
                    None
                };
            editor
                .tasks
                .iter()
                .filter_map(|(_, (multibuffer_offset, _))| {
                    let multibuffer_point = multibuffer_offset.to_point(&snapshot.buffer_snapshot);
                    let multibuffer_row = MultiBufferRow(multibuffer_point.row);
                    if snapshot.is_line_folded(multibuffer_row) {
                        return None;
                    }
                    let display_row = multibuffer_point.to_display_point(snapshot).row();
                    let button = editor.render_run_indicator(
                        &self.style,
                        Some(display_row) == active_task_indicator_row,
                        display_row,
                        cx,
                    );

                    let button = prepaint_gutter_button(
                        button,
                        display_row,
                        line_height,
                        gutter_dimensions,
                        scroll_pixel_position,
                        gutter_hitbox,
                        cx,
                    );
                    Some(button)
                })
                .collect_vec()
        })
    }

    fn layout_code_actions_indicator(
        &self,
        line_height: Pixels,
        newest_selection_head: DisplayPoint,
        scroll_pixel_position: gpui::Point<Pixels>,
        gutter_dimensions: &GutterDimensions,
        gutter_hitbox: &Hitbox,
        cx: &mut WindowContext,
    ) -> Option<AnyElement> {
        let mut active = false;
        let mut button = None;
        let row = newest_selection_head.row();
        self.editor.update(cx, |editor, cx| {
            if let Some(crate::ContextMenu::CodeActions(CodeActionsMenu {
                deployed_from_indicator,
                ..
            })) = editor.context_menu.read().as_ref()
            {
                active = deployed_from_indicator.map_or(true, |indicator_row| indicator_row == row);
            };
            button = editor.render_code_actions_indicator(&self.style, row, active, cx);
        });

        let button = prepaint_gutter_button(
            button?,
            row,
            line_height,
            gutter_dimensions,
            scroll_pixel_position,
            gutter_hitbox,
            cx,
        );

        Some(button)
    }

    fn get_participant_color(
        participant_index: Option<ParticipantIndex>,
        cx: &WindowContext,
    ) -> PlayerColor {
        if let Some(index) = participant_index {
            cx.theme().players().color_for_participant(index.0)
        } else {
            cx.theme().players().absent()
        }
    }

    fn calculate_relative_line_numbers(
        &self,
        snapshot: &EditorSnapshot,
        rows: &Range<DisplayRow>,
        relative_to: Option<DisplayRow>,
    ) -> HashMap<DisplayRow, DisplayRowDelta> {
        let mut relative_rows: HashMap<DisplayRow, DisplayRowDelta> = Default::default();
        let Some(relative_to) = relative_to else {
            return relative_rows;
        };

        let start = rows.start.min(relative_to);
        let end = rows.end.max(relative_to);

        let buffer_rows = snapshot
            .buffer_rows(start)
            .take(1 + end.minus(start) as usize)
            .collect::<Vec<_>>();

        let head_idx = relative_to.minus(start);
        let mut delta = 1;
        let mut i = head_idx + 1;
        while i < buffer_rows.len() as u32 {
            if buffer_rows[i as usize].is_some() {
                if rows.contains(&DisplayRow(i + start.0)) {
                    relative_rows.insert(DisplayRow(i + start.0), delta);
                }
                delta += 1;
            }
            i += 1;
        }
        delta = 1;
        i = head_idx.min(buffer_rows.len() as u32 - 1);
        while i > 0 && buffer_rows[i as usize].is_none() {
            i -= 1;
        }

        while i > 0 {
            i -= 1;
            if buffer_rows[i as usize].is_some() {
                if rows.contains(&DisplayRow(i + start.0)) {
                    relative_rows.insert(DisplayRow(i + start.0), delta);
                }
                delta += 1;
            }
        }

        relative_rows
    }

    fn layout_line_numbers(
        &self,
        rows: Range<DisplayRow>,
        buffer_rows: impl Iterator<Item = Option<MultiBufferRow>>,
        active_rows: &BTreeMap<DisplayRow, bool>,
        newest_selection_head: Option<DisplayPoint>,
        snapshot: &EditorSnapshot,
        cx: &WindowContext,
    ) -> (
        Vec<Option<ShapedLine>>,
        Vec<Option<(FoldStatus, MultiBufferRow, bool)>>,
    ) {
        let editor = self.editor.read(cx);
        let is_singleton = editor.is_singleton(cx);
        let newest_selection_head = newest_selection_head.unwrap_or_else(|| {
            let newest = editor.selections.newest::<Point>(cx);
            SelectionLayout::new(
                newest,
                editor.selections.line_mode,
                editor.cursor_shape,
                &snapshot.display_snapshot,
                true,
                true,
                None,
            )
            .head
        });
        let font_size = self.style.text.font_size.to_pixels(cx.rem_size());
        let include_line_numbers =
            EditorSettings::get_global(cx).gutter.line_numbers && snapshot.mode == EditorMode::Full;
        let include_fold_statuses =
            EditorSettings::get_global(cx).gutter.folds && snapshot.mode == EditorMode::Full;
        let mut shaped_line_numbers = Vec::with_capacity(rows.len());
        let mut fold_statuses = Vec::with_capacity(rows.len());
        let mut line_number = String::new();
        let is_relative = EditorSettings::get_global(cx).relative_line_numbers;
        let relative_to = if is_relative {
            Some(newest_selection_head.row())
        } else {
            None
        };

        let relative_rows = self.calculate_relative_line_numbers(snapshot, &rows, relative_to);

        for (ix, row) in buffer_rows.into_iter().enumerate() {
            let display_row = DisplayRow(rows.start.0 + ix as u32);
            let (active, color) = if active_rows.contains_key(&display_row) {
                (true, cx.theme().colors().editor_active_line_number)
            } else {
                (false, cx.theme().colors().editor_line_number)
            };
            if let Some(multibuffer_row) = row {
                if include_line_numbers {
                    line_number.clear();
                    let default_number = multibuffer_row.0 + 1;
                    let number = relative_rows
                        .get(&DisplayRow(ix as u32 + rows.start.0))
                        .unwrap_or(&default_number);
                    write!(&mut line_number, "{number}").unwrap();
                    let run = TextRun {
                        len: line_number.len(),
                        font: self.style.text.font(),
                        color,
                        background_color: None,
                        underline: None,
                        strikethrough: None,
                    };
                    let shaped_line = cx
                        .text_system()
                        .shape_line(line_number.clone().into(), font_size, &[run])
                        .unwrap();
                    shaped_line_numbers.push(Some(shaped_line));
                }
                if include_fold_statuses {
                    fold_statuses.push(
                        is_singleton
                            .then(|| {
                                snapshot
                                    .fold_for_line(multibuffer_row)
                                    .map(|fold_status| (fold_status, multibuffer_row, active))
                            })
                            .flatten(),
                    )
                }
            } else {
                fold_statuses.push(None);
                shaped_line_numbers.push(None);
            }
        }

        (shaped_line_numbers, fold_statuses)
    }

    fn layout_lines(
        &self,
        rows: Range<DisplayRow>,
        line_number_layouts: &[Option<ShapedLine>],
        snapshot: &EditorSnapshot,
        cx: &WindowContext,
    ) -> Vec<LineWithInvisibles> {
        if rows.start >= rows.end {
            return Vec::new();
        }

        // Show the placeholder when the editor is empty
        if snapshot.is_empty() {
            let font_size = self.style.text.font_size.to_pixels(cx.rem_size());
            let placeholder_color = cx.theme().colors().text_placeholder;
            let placeholder_text = snapshot.placeholder_text();

            let placeholder_lines = placeholder_text
                .as_ref()
                .map_or("", AsRef::as_ref)
                .split('\n')
                .skip(rows.start.0 as usize)
                .chain(iter::repeat(""))
                .take(rows.len());
            placeholder_lines
                .filter_map(move |line| {
                    let run = TextRun {
                        len: line.len(),
                        font: self.style.text.font(),
                        color: placeholder_color,
                        background_color: None,
                        underline: Default::default(),
                        strikethrough: None,
                    };
                    cx.text_system()
                        .shape_line(line.to_string().into(), font_size, &[run])
                        .log_err()
                })
                .map(|line| LineWithInvisibles {
                    line,
                    invisibles: Vec::new(),
                })
                .collect()
        } else {
            let chunks = snapshot.highlighted_chunks(rows.clone(), true, &self.style);
            LineWithInvisibles::from_chunks(
                chunks,
                &self.style.text,
                MAX_LINE_LEN,
                rows.len(),
                line_number_layouts,
                snapshot.mode,
                cx,
            )
        }
    }

    #[allow(clippy::too_many_arguments)]
    fn build_blocks(
        &self,
        rows: Range<DisplayRow>,
        snapshot: &EditorSnapshot,
        hitbox: &Hitbox,
        text_hitbox: &Hitbox,
        scroll_width: &mut Pixels,
        gutter_dimensions: &GutterDimensions,
        em_width: Pixels,
        text_x: Pixels,
        line_height: Pixels,
        line_layouts: &[LineWithInvisibles],
        cx: &mut WindowContext,
    ) -> Vec<BlockLayout> {
        let mut block_id = 0;
        let (fixed_blocks, non_fixed_blocks) = snapshot
            .blocks_in_range(rows.clone())
            .partition::<Vec<_>, _>(|(_, block)| match block {
                TransformBlock::ExcerptHeader { .. } => false,
                TransformBlock::Custom(block) => block.style() == BlockStyle::Fixed,
            });

        let render_block = |block: &TransformBlock,
                            available_space: Size<AvailableSpace>,
                            block_id: usize,
                            block_row_start: DisplayRow,
                            cx: &mut WindowContext| {
            let mut element = match block {
                TransformBlock::Custom(block) => {
                    let align_to = block
                        .position()
                        .to_point(&snapshot.buffer_snapshot)
                        .to_display_point(snapshot);
                    let anchor_x = text_x
                        + if rows.contains(&align_to.row()) {
                            line_layouts[align_to.row().minus(rows.start) as usize]
                                .line
                                .x_for_index(align_to.column() as usize)
                        } else {
                            layout_line(align_to.row(), snapshot, &self.style, cx)
                                .unwrap()
                                .x_for_index(align_to.column() as usize)
                        };

                    block.render(&mut BlockContext {
                        context: cx,
                        anchor_x,
                        gutter_dimensions,
                        line_height,
                        em_width,
                        block_id,
                        max_width: text_hitbox.size.width.max(*scroll_width),
                        editor_style: &self.style,
                    })
                }

                TransformBlock::ExcerptHeader {
                    buffer,
                    range,
                    starts_new_buffer,
                    height,
                    id,
                    ..
                } => {
                    let include_root = self
                        .editor
                        .read(cx)
                        .project
                        .as_ref()
                        .map(|project| project.read(cx).visible_worktrees(cx).count() > 1)
                        .unwrap_or_default();

                    #[derive(Clone)]
                    struct JumpData {
                        position: Point,
                        anchor: text::Anchor,
                        path: ProjectPath,
                        line_offset_from_top: u32,
                    }

                    let jump_data = project::File::from_dyn(buffer.file()).map(|file| {
                        let jump_path = ProjectPath {
                            worktree_id: file.worktree_id(cx),
                            path: file.path.clone(),
                        };
                        let jump_anchor = range
                            .primary
                            .as_ref()
                            .map_or(range.context.start, |primary| primary.start);

                        let excerpt_start = range.context.start;
                        let jump_position = language::ToPoint::to_point(&jump_anchor, buffer);
                        let offset_from_excerpt_start = if jump_anchor == excerpt_start {
                            0
                        } else {
                            let excerpt_start_row =
                                language::ToPoint::to_point(&jump_anchor, buffer).row;
                            jump_position.row - excerpt_start_row
                        };

                        let line_offset_from_top =
                            block_row_start.0 + *height as u32 + offset_from_excerpt_start
                                - snapshot
                                    .scroll_anchor
                                    .scroll_position(&snapshot.display_snapshot)
                                    .y as u32;

                        JumpData {
                            position: jump_position,
                            anchor: jump_anchor,
                            path: jump_path,
                            line_offset_from_top,
                        }
                    });

                    let element = if *starts_new_buffer {
                        let path = buffer.resolve_file_path(cx, include_root);
                        let mut filename = None;
                        let mut parent_path = None;
                        // Can't use .and_then() because `.file_name()` and `.parent()` return references :(
                        if let Some(path) = path {
                            filename = path.file_name().map(|f| f.to_string_lossy().to_string());
                            parent_path = path
                                .parent()
                                .map(|p| SharedString::from(p.to_string_lossy().to_string() + "/"));
                        }

                        v_flex()
                            .id(("path header container", block_id))
                            .size_full()
                            .justify_center()
                            .p(gpui::px(6.))
                            .child(
                                h_flex()
                                    .id("path header block")
                                    .size_full()
                                    .pl(gpui::px(12.))
                                    .pr(gpui::px(8.))
                                    .rounded_md()
                                    .shadow_md()
                                    .border_1()
                                    .border_color(cx.theme().colors().border)
                                    .bg(cx.theme().colors().editor_subheader_background)
                                    .justify_between()
                                    .hover(|style| style.bg(cx.theme().colors().element_hover))
                                    .child(
                                        h_flex().gap_3().child(
                                            h_flex()
                                                .gap_2()
                                                .child(
                                                    filename
                                                        .map(SharedString::from)
                                                        .unwrap_or_else(|| "untitled".into()),
                                                )
                                                .when_some(parent_path, |then, path| {
                                                    then.child(
                                                        div().child(path).text_color(
                                                            cx.theme().colors().text_muted,
                                                        ),
                                                    )
                                                }),
                                        ),
                                    )
                                    .when_some(jump_data.clone(), |this, jump_data| {
                                        this.cursor_pointer()
                                            .tooltip(|cx| {
                                                Tooltip::for_action(
                                                    "Jump to File",
                                                    &OpenExcerpts,
                                                    cx,
                                                )
                                            })
                                            .on_mouse_down(MouseButton::Left, |_, cx| {
                                                cx.stop_propagation()
                                            })
                                            .on_click(cx.listener_for(&self.editor, {
                                                move |editor, _, cx| {
                                                    editor.jump(
                                                        jump_data.path.clone(),
                                                        jump_data.position,
                                                        jump_data.anchor,
                                                        jump_data.line_offset_from_top,
                                                        cx,
                                                    );
                                                }
                                            }))
                                    }),
                            )
                    } else {
                        v_flex()
                            .id(("collapsed context", block_id))
                            .size_full()
                            .child(
                                div()
                                    .flex()
                                    .v_flex()
                                    .justify_start()
                                    .id("jump to collapsed context")
                                    .w(relative(1.0))
                                    .h_full()
                                    .child(
                                        div()
                                            .h_px()
                                            .w_full()
                                            .bg(cx.theme().colors().border_variant)
                                            .group_hover("excerpt-jump-action", |style| {
                                                style.bg(cx.theme().colors().border)
                                            }),
                                    ),
                            )
                            .child(
                                h_flex()
                                    .justify_end()
                                    .flex_none()
                                    .w(
                                        gutter_dimensions.width - (gutter_dimensions.left_padding), // + gutter_dimensions.right_padding)
                                    )
                                    .h_full()
                                    .child(
                                        ButtonLike::new("expand-icon")
                                            .style(ButtonStyle::Transparent)
                                            .child(
                                                svg()
                                                    .path(IconName::ExpandVertical.path())
                                                    .size(IconSize::XSmall.rems())
                                                    .text_color(
                                                        cx.theme().colors().editor_line_number,
                                                    )
                                                    .group("")
                                                    .hover(|style| {
                                                        style.text_color(
                                                            cx.theme()
                                                                .colors()
                                                                .editor_active_line_number,
                                                        )
                                                    }),
                                            )
                                            .on_click(cx.listener_for(&self.editor, {
                                                let id = *id;
                                                move |editor, _, cx| {
                                                    editor.expand_excerpt(id, cx);
                                                }
                                            }))
                                            .tooltip({
                                                move |cx| {
                                                    Tooltip::for_action(
                                                        "Expand Excerpt",
                                                        &ExpandExcerpts { lines: 0 },
                                                        cx,
                                                    )
                                                }
                                            }),
                                    ),
                            )
                            .group("excerpt-jump-action")
                            .cursor_pointer()
                            .when_some(jump_data.clone(), |this, jump_data| {
                                this.on_click(cx.listener_for(&self.editor, {
                                    let path = jump_data.path.clone();
                                    move |editor, _, cx| {
                                        cx.stop_propagation();

                                        editor.jump(
                                            path.clone(),
                                            jump_data.position,
                                            jump_data.anchor,
                                            jump_data.line_offset_from_top,
                                            cx,
                                        );
                                    }
                                }))
                                .tooltip(move |cx| {
                                    Tooltip::for_action(
                                        format!(
                                            "Jump to {}:L{}",
                                            jump_data.path.path.display(),
                                            jump_data.position.row + 1
                                        ),
                                        &OpenExcerpts,
                                        cx,
                                    )
                                })
                            })
                    };
                    element.into_any()
                }
            };

            let size = element.layout_as_root(available_space, cx);
            (element, size)
        };

        let mut fixed_block_max_width = Pixels::ZERO;
        let mut blocks = Vec::new();
        for (row, block) in fixed_blocks {
            let available_space = size(
                AvailableSpace::MinContent,
                AvailableSpace::Definite(block.height() as f32 * line_height),
            );
            let (element, element_size) = render_block(block, available_space, block_id, row, cx);
            block_id += 1;
            fixed_block_max_width = fixed_block_max_width.max(element_size.width + em_width);
            blocks.push(BlockLayout {
                row,
                element,
                available_space,
                style: BlockStyle::Fixed,
            });
        }
        for (row, block) in non_fixed_blocks {
            let style = match block {
                TransformBlock::Custom(block) => block.style(),
                TransformBlock::ExcerptHeader { .. } => BlockStyle::Sticky,
            };
            let width = match style {
                BlockStyle::Sticky => hitbox.size.width,
                BlockStyle::Flex => hitbox
                    .size
                    .width
                    .max(fixed_block_max_width)
                    .max(gutter_dimensions.width + *scroll_width),
                BlockStyle::Fixed => unreachable!(),
            };
            let available_space = size(
                AvailableSpace::Definite(width),
                AvailableSpace::Definite(block.height() as f32 * line_height),
            );
            let (element, _) = render_block(block, available_space, block_id, row, cx);
            block_id += 1;
            blocks.push(BlockLayout {
                row,
                element,
                available_space,
                style,
            });
        }

        *scroll_width = (*scroll_width).max(fixed_block_max_width - gutter_dimensions.width);
        blocks
    }

    fn layout_blocks(
        &self,
        blocks: &mut Vec<BlockLayout>,
        hitbox: &Hitbox,
        line_height: Pixels,
        scroll_pixel_position: gpui::Point<Pixels>,
        cx: &mut WindowContext,
    ) {
        for block in blocks {
            let mut origin = hitbox.origin
                + point(
                    Pixels::ZERO,
                    block.row.as_f32() * line_height - scroll_pixel_position.y,
                );
            if !matches!(block.style, BlockStyle::Sticky) {
                origin += point(-scroll_pixel_position.x, Pixels::ZERO);
            }
            block
                .element
                .prepaint_as_root(origin, block.available_space, cx);
        }
    }

    #[allow(clippy::too_many_arguments)]
    fn layout_context_menu(
        &self,
        line_height: Pixels,
        hitbox: &Hitbox,
        text_hitbox: &Hitbox,
        content_origin: gpui::Point<Pixels>,
        start_row: DisplayRow,
        scroll_pixel_position: gpui::Point<Pixels>,
        line_layouts: &[LineWithInvisibles],
        newest_selection_head: DisplayPoint,
        gutter_overshoot: Pixels,
        cx: &mut WindowContext,
    ) -> bool {
        let max_height = cmp::min(
            12. * line_height,
            cmp::max(3. * line_height, (hitbox.size.height - line_height) / 2.),
        );
        let Some((position, mut context_menu)) = self.editor.update(cx, |editor, cx| {
            if editor.context_menu_visible() {
                editor.render_context_menu(newest_selection_head, &self.style, max_height, cx)
            } else {
                None
            }
        }) else {
            return false;
        };

        let available_space = size(AvailableSpace::MinContent, AvailableSpace::MinContent);
        let context_menu_size = context_menu.layout_as_root(available_space, cx);

        let (x, y) = match position {
            crate::ContextMenuOrigin::EditorPoint(point) => {
                let cursor_row_layout = &line_layouts[point.row().minus(start_row) as usize].line;
                let x = cursor_row_layout.x_for_index(point.column() as usize)
                    - scroll_pixel_position.x;
                let y = point.row().next_row().as_f32() * line_height - scroll_pixel_position.y;
                (x, y)
            }
            crate::ContextMenuOrigin::GutterIndicator(row) => {
                // Context menu was spawned via a click on a gutter. Ensure it's a bit closer to the indicator than just a plain first column of the
                // text field.
                let x = -gutter_overshoot;
                let y = row.next_row().as_f32() * line_height - scroll_pixel_position.y;
                (x, y)
            }
        };

        let mut list_origin = content_origin + point(x, y);
        let list_width = context_menu_size.width;
        let list_height = context_menu_size.height;

        // Snap the right edge of the list to the right edge of the window if
        // its horizontal bounds overflow.
        if list_origin.x + list_width > cx.viewport_size().width {
            list_origin.x = (cx.viewport_size().width - list_width).max(Pixels::ZERO);
        }

        if list_origin.y + list_height > text_hitbox.lower_right().y {
            list_origin.y -= line_height + list_height;
        }

        cx.defer_draw(context_menu, list_origin, 1);
        true
    }

    fn layout_mouse_context_menu(&self, cx: &mut WindowContext) -> Option<AnyElement> {
        let mouse_context_menu = self.editor.read(cx).mouse_context_menu.as_ref()?;
        let mut element = deferred(
            anchored()
                .position(mouse_context_menu.position)
                .child(mouse_context_menu.context_menu.clone())
                .anchor(AnchorCorner::TopLeft)
                .snap_to_window(),
        )
        .with_priority(1)
        .into_any();

        element.prepaint_as_root(gpui::Point::default(), AvailableSpace::min_size(), cx);
        Some(element)
    }

    #[allow(clippy::too_many_arguments)]
    fn layout_hover_popovers(
        &self,
        snapshot: &EditorSnapshot,
        hitbox: &Hitbox,
        text_hitbox: &Hitbox,
        visible_display_row_range: Range<DisplayRow>,
        content_origin: gpui::Point<Pixels>,
        scroll_pixel_position: gpui::Point<Pixels>,
        line_layouts: &[LineWithInvisibles],
        line_height: Pixels,
        em_width: Pixels,
        cx: &mut WindowContext,
    ) {
        struct MeasuredHoverPopover {
            element: AnyElement,
            size: Size<Pixels>,
            horizontal_offset: Pixels,
        }

        let max_size = size(
            (120. * em_width) // Default size
                .min(hitbox.size.width / 2.) // Shrink to half of the editor width
                .max(MIN_POPOVER_CHARACTER_WIDTH * em_width), // Apply minimum width of 20 characters
            (16. * line_height) // Default size
                .min(hitbox.size.height / 2.) // Shrink to half of the editor height
                .max(MIN_POPOVER_LINE_HEIGHT * line_height), // Apply minimum height of 4 lines
        );

        let hover_popovers = self.editor.update(cx, |editor, cx| {
            editor.hover_state.render(
                &snapshot,
                &self.style,
                visible_display_row_range.clone(),
                max_size,
                editor.workspace.as_ref().map(|(w, _)| w.clone()),
                cx,
            )
        });
        let Some((position, hover_popovers)) = hover_popovers else {
            return;
        };

        let available_space = size(AvailableSpace::MinContent, AvailableSpace::MinContent);

        // This is safe because we check on layout whether the required row is available
        let hovered_row_layout =
            &line_layouts[position.row().minus(visible_display_row_range.start) as usize].line;

        // Compute Hovered Point
        let x =
            hovered_row_layout.x_for_index(position.column() as usize) - scroll_pixel_position.x;
        let y = position.row().as_f32() * line_height - scroll_pixel_position.y;
        let hovered_point = content_origin + point(x, y);

        let mut overall_height = Pixels::ZERO;
        let mut measured_hover_popovers = Vec::new();
        for mut hover_popover in hover_popovers {
            let size = hover_popover.layout_as_root(available_space, cx);
            let horizontal_offset =
                (text_hitbox.upper_right().x - (hovered_point.x + size.width)).min(Pixels::ZERO);

            overall_height += HOVER_POPOVER_GAP + size.height;

            measured_hover_popovers.push(MeasuredHoverPopover {
                element: hover_popover,
                size,
                horizontal_offset,
            });
        }
        overall_height += HOVER_POPOVER_GAP;

        fn draw_occluder(width: Pixels, origin: gpui::Point<Pixels>, cx: &mut WindowContext) {
            let mut occlusion = div()
                .size_full()
                .occlude()
                .on_mouse_move(|_, cx| cx.stop_propagation())
                .into_any_element();
            occlusion.layout_as_root(size(width, HOVER_POPOVER_GAP).into(), cx);
            cx.defer_draw(occlusion, origin, 2);
        }

        if hovered_point.y > overall_height {
            // There is enough space above. Render popovers above the hovered point
            let mut current_y = hovered_point.y;
            for (position, popover) in measured_hover_popovers.into_iter().with_position() {
                let size = popover.size;
                let popover_origin = point(
                    hovered_point.x + popover.horizontal_offset,
                    current_y - size.height,
                );

                cx.defer_draw(popover.element, popover_origin, 2);
                if position != itertools::Position::Last {
                    let origin = point(popover_origin.x, popover_origin.y - HOVER_POPOVER_GAP);
                    draw_occluder(size.width, origin, cx);
                }

                current_y = popover_origin.y - HOVER_POPOVER_GAP;
            }
        } else {
            // There is not enough space above. Render popovers below the hovered point
            let mut current_y = hovered_point.y + line_height;
            for (position, popover) in measured_hover_popovers.into_iter().with_position() {
                let size = popover.size;
                let popover_origin = point(hovered_point.x + popover.horizontal_offset, current_y);

                cx.defer_draw(popover.element, popover_origin, 2);
                if position != itertools::Position::Last {
                    let origin = point(popover_origin.x, popover_origin.y + size.height);
                    draw_occluder(size.width, origin, cx);
                }

                current_y = popover_origin.y + size.height + HOVER_POPOVER_GAP;
            }
        }
    }

    fn paint_background(&self, layout: &EditorLayout, cx: &mut WindowContext) {
        cx.paint_layer(layout.hitbox.bounds, |cx| {
            let scroll_top = layout.position_map.snapshot.scroll_position().y;
            let gutter_bg = cx.theme().colors().editor_gutter_background;
            cx.paint_quad(fill(layout.gutter_hitbox.bounds, gutter_bg));
            cx.paint_quad(fill(layout.text_hitbox.bounds, self.style.background));

            if let EditorMode::Full = layout.mode {
                let mut active_rows = layout.active_rows.iter().peekable();
                while let Some((start_row, contains_non_empty_selection)) = active_rows.next() {
                    let mut end_row = start_row.0;
                    while active_rows
                        .peek()
                        .map_or(false, |(active_row, has_selection)| {
                            active_row.0 == end_row + 1
                                && *has_selection == contains_non_empty_selection
                        })
                    {
                        active_rows.next().unwrap();
                        end_row += 1;
                    }

                    if !contains_non_empty_selection {
                        let origin = point(
                            layout.hitbox.origin.x,
                            layout.hitbox.origin.y
                                + (start_row.as_f32() - scroll_top)
                                    * layout.position_map.line_height,
                        );
                        let size = size(
                            layout.hitbox.size.width,
                            layout.position_map.line_height * (end_row - start_row.0 + 1) as f32,
                        );
                        let active_line_bg = cx.theme().colors().editor_active_line_background;
                        cx.paint_quad(fill(Bounds { origin, size }, active_line_bg));
                    }
                }

                let mut paint_highlight =
                    |highlight_row_start: DisplayRow, highlight_row_end: DisplayRow, color| {
                        let origin = point(
                            layout.hitbox.origin.x,
                            layout.hitbox.origin.y
                                + (highlight_row_start.as_f32() - scroll_top)
                                    * layout.position_map.line_height,
                        );
                        let size = size(
                            layout.hitbox.size.width,
                            layout.position_map.line_height
                                * highlight_row_end.next_row().minus(highlight_row_start) as f32,
                        );
                        cx.paint_quad(fill(Bounds { origin, size }, color));
                    };

                let mut current_paint: Option<(Hsla, Range<DisplayRow>)> = None;
                for (&new_row, &new_color) in &layout.highlighted_rows {
                    match &mut current_paint {
                        Some((current_color, current_range)) => {
                            let current_color = *current_color;
                            let new_range_started = current_color != new_color
                                || current_range.end.next_row() != new_row;
                            if new_range_started {
                                paint_highlight(
                                    current_range.start,
                                    current_range.end,
                                    current_color,
                                );
                                current_paint = Some((new_color, new_row..new_row));
                                continue;
                            } else {
                                current_range.end = current_range.end.next_row();
                            }
                        }
                        None => current_paint = Some((new_color, new_row..new_row)),
                    };
                }
                if let Some((color, range)) = current_paint {
                    paint_highlight(range.start, range.end, color);
                }

                let scroll_left =
                    layout.position_map.snapshot.scroll_position().x * layout.position_map.em_width;

                for (wrap_position, active) in layout.wrap_guides.iter() {
                    let x = (layout.text_hitbox.origin.x
                        + *wrap_position
                        + layout.position_map.em_width / 2.)
                        - scroll_left;

                    let show_scrollbars = layout
                        .scrollbar_layout
                        .as_ref()
                        .map_or(false, |scrollbar| scrollbar.visible);
                    if x < layout.text_hitbox.origin.x
                        || (show_scrollbars && x > self.scrollbar_left(&layout.hitbox.bounds))
                    {
                        continue;
                    }

                    let color = if *active {
                        cx.theme().colors().editor_active_wrap_guide
                    } else {
                        cx.theme().colors().editor_wrap_guide
                    };
                    cx.paint_quad(fill(
                        Bounds {
                            origin: point(x, layout.text_hitbox.origin.y),
                            size: size(px(1.), layout.text_hitbox.size.height),
                        },
                        color,
                    ));
                }
            }
        })
    }

    fn paint_indent_guides(&mut self, layout: &mut EditorLayout, cx: &mut WindowContext) {
        let Some(indent_guides) = &layout.indent_guides else {
            return;
        };

        let settings = EditorSettings::get_global(cx).indent_guides;

        let faded_color = |color: Hsla, alpha: f32| {
            let mut faded = color.clone();
            faded.a = alpha;
            faded
        };

        // TODO themes:
        // test one dark and gruvbox
        // test a theme that doesn't have accent to make sure it behaves as expected

        for indent_guide in indent_guides {
            let indent_accent_colors = cx.theme().accents().color_for_index(indent_guide.depth);

            // TODO fixed for now, expose them later
            const INDENT_AWARE_ALPHA: f32 = 0.2;
            const INDENT_AWARE_ACTIVE_ALPHA: f32 = 0.4;
            const INDENT_AWARE_BACKGROUND_ALPHA: f32 = 0.1;
            const INDENT_AWARE_BACKGROUND_ACTIVE_ALPHA: f32 = 0.2;

            let line_color = match (&settings.color_mode, indent_guide.active) {
                (IndentGuideColorMode::Disabled, _) => None,
                (IndentGuideColorMode::Fixed, false) => {
                    Some(cx.theme().colors().editor_indent_guide)
                }
                (IndentGuideColorMode::Fixed, true) => {
                    Some(cx.theme().colors().editor_indent_guide_active)
                }
                (IndentGuideColorMode::IndentAware, false) => Some(
                    indent_accent_colors
                        .map(|i| faded_color(i, INDENT_AWARE_ALPHA))
                        .unwrap_or_else(|| cx.theme().colors().editor_indent_guide),
                ),
                (IndentGuideColorMode::IndentAware, true) => Some(
                    indent_accent_colors
                        .map(|i| faded_color(i, INDENT_AWARE_ACTIVE_ALPHA))
                        .unwrap_or_else(|| cx.theme().colors().editor_indent_guide_active),
                ),
            };

            let background_color = match (&settings.background_color_mode, indent_guide.active) {
                (IndentGuideBackgroundColorMode::Disabled, _) => None,
                (IndentGuideBackgroundColorMode::IndentAware, false) => {
                    indent_accent_colors.map(|i| faded_color(i, INDENT_AWARE_BACKGROUND_ALPHA))
                }
                (IndentGuideBackgroundColorMode::IndentAware, true) => indent_accent_colors
                    .map(|i| faded_color(i, INDENT_AWARE_BACKGROUND_ACTIVE_ALPHA)),
            };

            let mut line_indicator_width = 0.;
            if let Some(color) = line_color {
                cx.paint_quad(fill(
                    Bounds {
                        origin: indent_guide.origin,
                        size: size(px(settings.line_width as f32), indent_guide.length),
                    },
                    color,
                ));
                line_indicator_width = settings.line_width as f32;
            }

            if let Some(color) = background_color {
                let width = indent_guide.indent_size - px(line_indicator_width);
                cx.paint_quad(fill(
                    Bounds {
                        origin: point(
                            indent_guide.origin.x + px(line_indicator_width),
                            indent_guide.origin.y,
                        ),
                        size: size(width, indent_guide.length),
                    },
                    color,
                ));
            }
        }
    }

    fn paint_gutter(&mut self, layout: &mut EditorLayout, cx: &mut WindowContext) {
        let line_height = layout.position_map.line_height;

        let scroll_position = layout.position_map.snapshot.scroll_position();
        let scroll_top = scroll_position.y * line_height;

        cx.set_cursor_style(CursorStyle::Arrow, &layout.gutter_hitbox);
        for (_, hunk_hitbox) in &layout.display_hunks {
            if let Some(hunk_hitbox) = hunk_hitbox {
                cx.set_cursor_style(CursorStyle::PointingHand, hunk_hitbox);
            }
        }

        let show_git_gutter = matches!(
            ProjectSettings::get_global(cx).git.git_gutter,
            Some(GitGutterSetting::TrackedFiles)
        );
        if show_git_gutter {
            Self::paint_diff_hunks(layout.gutter_hitbox.bounds, layout, cx)
        }

        if layout.blamed_display_rows.is_some() {
            self.paint_blamed_display_rows(layout, cx);
        }

        for (ix, line) in layout.line_numbers.iter().enumerate() {
            if let Some(line) = line {
                let line_origin = layout.gutter_hitbox.origin
                    + point(
                        layout.gutter_hitbox.size.width
                            - line.width
                            - layout.gutter_dimensions.right_padding,
                        ix as f32 * line_height - (scroll_top % line_height),
                    );

                line.paint(line_origin, line_height, cx).log_err();
            }
        }

        cx.paint_layer(layout.gutter_hitbox.bounds, |cx| {
            cx.with_element_namespace("gutter_fold_indicators", |cx| {
                for fold_indicator in layout.fold_indicators.iter_mut().flatten() {
                    fold_indicator.paint(cx);
                }
            });

            for test_indicators in layout.test_indicators.iter_mut() {
                test_indicators.paint(cx);
            }

            if let Some(indicator) = layout.code_actions_indicator.as_mut() {
                indicator.paint(cx);
            }
        });
    }

    fn paint_diff_hunks(
        gutter_bounds: Bounds<Pixels>,
        layout: &EditorLayout,
        cx: &mut WindowContext,
    ) {
        if layout.display_hunks.is_empty() {
            return;
        }

        let line_height = layout.position_map.line_height;
        cx.paint_layer(layout.gutter_hitbox.bounds, |cx| {
            for (hunk, hitbox) in &layout.display_hunks {
                let hunk_to_paint = match hunk {
                    DisplayDiffHunk::Folded { .. } => {
                        let hunk_bounds = Self::diff_hunk_bounds(
                            &layout.position_map.snapshot,
                            line_height,
                            gutter_bounds,
                            &hunk,
                        );
                        Some((
                            hunk_bounds,
                            cx.theme().status().modified,
                            Corners::all(1. * line_height),
                        ))
                    }
                    DisplayDiffHunk::Unfolded { status, .. } => {
                        hitbox.as_ref().map(|hunk_hitbox| match status {
                            DiffHunkStatus::Added => (
                                hunk_hitbox.bounds,
                                cx.theme().status().created,
                                Corners::all(0.05 * line_height),
                            ),
                            DiffHunkStatus::Modified => (
                                hunk_hitbox.bounds,
                                cx.theme().status().modified,
                                Corners::all(0.05 * line_height),
                            ),
                            DiffHunkStatus::Removed => (
                                hunk_hitbox.bounds,
                                cx.theme().status().deleted,
                                Corners::all(1. * line_height),
                            ),
                        })
                    }
                };

                if let Some((hunk_bounds, background_color, corner_radii)) = hunk_to_paint {
                    cx.paint_quad(quad(
                        hunk_bounds,
                        corner_radii,
                        background_color,
                        Edges::default(),
                        transparent_black(),
                    ));
                }
            }
        });
    }

    fn diff_hunk_bounds(
        snapshot: &EditorSnapshot,
        line_height: Pixels,
        bounds: Bounds<Pixels>,
        hunk: &DisplayDiffHunk,
    ) -> Bounds<Pixels> {
        let scroll_position = snapshot.scroll_position();
        let scroll_top = scroll_position.y * line_height;

        match hunk {
            DisplayDiffHunk::Folded { display_row, .. } => {
                let start_y = display_row.as_f32() * line_height - scroll_top;
                let end_y = start_y + line_height;

                let width = 0.275 * line_height;
                let highlight_origin = bounds.origin + point(-width, start_y);
                let highlight_size = size(width * 2., end_y - start_y);
                Bounds::new(highlight_origin, highlight_size)
            }
            DisplayDiffHunk::Unfolded {
                display_row_range,
                status,
                ..
            } => match status {
                DiffHunkStatus::Added | DiffHunkStatus::Modified => {
                    let start_row = display_row_range.start;
                    let end_row = display_row_range.end;
                    // If we're in a multibuffer, row range span might include an
                    // excerpt header, so if we were to draw the marker straight away,
                    // the hunk might include the rows of that header.
                    // Making the range inclusive doesn't quite cut it, as we rely on the exclusivity for the soft wrap.
                    // Instead, we simply check whether the range we're dealing with includes
                    // any excerpt headers and if so, we stop painting the diff hunk on the first row of that header.
                    let end_row_in_current_excerpt = snapshot
                        .blocks_in_range(start_row..end_row)
                        .find_map(|(start_row, block)| {
                            if matches!(block, TransformBlock::ExcerptHeader { .. }) {
                                Some(start_row)
                            } else {
                                None
                            }
                        })
                        .unwrap_or(end_row);

                    let start_y = start_row.as_f32() * line_height - scroll_top;
                    let end_y = end_row_in_current_excerpt.as_f32() * line_height - scroll_top;

                    let width = 0.275 * line_height;
                    let highlight_origin = bounds.origin + point(-width, start_y);
                    let highlight_size = size(width * 2., end_y - start_y);
                    Bounds::new(highlight_origin, highlight_size)
                }
                DiffHunkStatus::Removed => {
                    let row = display_row_range.start;

                    let offset = line_height / 2.;
                    let start_y = row.as_f32() * line_height - offset - scroll_top;
                    let end_y = start_y + line_height;

                    let width = 0.35 * line_height;
                    let highlight_origin = bounds.origin + point(-width, start_y);
                    let highlight_size = size(width * 2., end_y - start_y);
                    Bounds::new(highlight_origin, highlight_size)
                }
            },
        }
    }

    fn paint_blamed_display_rows(&self, layout: &mut EditorLayout, cx: &mut WindowContext) {
        let Some(blamed_display_rows) = layout.blamed_display_rows.take() else {
            return;
        };

        cx.paint_layer(layout.gutter_hitbox.bounds, |cx| {
            for mut blame_element in blamed_display_rows.into_iter() {
                blame_element.paint(cx);
            }
        })
    }

    fn paint_text(&mut self, layout: &mut EditorLayout, cx: &mut WindowContext) {
        cx.with_content_mask(
            Some(ContentMask {
                bounds: layout.text_hitbox.bounds,
            }),
            |cx| {
                let cursor_style = if self
                    .editor
                    .read(cx)
                    .hovered_link_state
                    .as_ref()
                    .is_some_and(|hovered_link_state| !hovered_link_state.links.is_empty())
                {
                    CursorStyle::PointingHand
                } else {
                    CursorStyle::IBeam
                };
                cx.set_cursor_style(cursor_style, &layout.text_hitbox);

                cx.with_element_namespace("folds", |cx| self.paint_folds(layout, cx));
                let invisible_display_ranges = self.paint_highlights(layout, cx);
                self.paint_lines(&invisible_display_ranges, layout, cx);
                self.paint_redactions(layout, cx);
                self.paint_cursors(layout, cx);
                self.paint_inline_blame(layout, cx);
            },
        )
    }

    fn paint_highlights(
        &mut self,
        layout: &mut EditorLayout,
        cx: &mut WindowContext,
    ) -> SmallVec<[Range<DisplayPoint>; 32]> {
        cx.paint_layer(layout.text_hitbox.bounds, |cx| {
            let mut invisible_display_ranges = SmallVec::<[Range<DisplayPoint>; 32]>::new();
            let line_end_overshoot = 0.15 * layout.position_map.line_height;
            for (range, color) in &layout.highlighted_ranges {
                self.paint_highlighted_range(
                    range.clone(),
                    *color,
                    Pixels::ZERO,
                    line_end_overshoot,
                    layout,
                    cx,
                );
            }

            let corner_radius = 0.15 * layout.position_map.line_height;

            for (player_color, selections) in &layout.selections {
                for selection in selections.into_iter() {
                    self.paint_highlighted_range(
                        selection.range.clone(),
                        player_color.selection,
                        corner_radius,
                        corner_radius * 2.,
                        layout,
                        cx,
                    );

                    if selection.is_local && !selection.range.is_empty() {
                        invisible_display_ranges.push(selection.range.clone());
                    }
                }
            }
            invisible_display_ranges
        })
    }

    fn paint_lines(
        &mut self,
        invisible_display_ranges: &[Range<DisplayPoint>],
        layout: &EditorLayout,
        cx: &mut WindowContext,
    ) {
        let whitespace_setting = self
            .editor
            .read(cx)
            .buffer
            .read(cx)
            .settings_at(0, cx)
            .show_whitespaces;

        for (ix, line_with_invisibles) in layout.position_map.line_layouts.iter().enumerate() {
            let row = DisplayRow(layout.visible_display_row_range.start.0 + ix as u32);
            line_with_invisibles.draw(
                layout,
                row,
                layout.content_origin,
                whitespace_setting,
                invisible_display_ranges,
                cx,
            )
        }
    }

    fn paint_redactions(&mut self, layout: &EditorLayout, cx: &mut WindowContext) {
        if layout.redacted_ranges.is_empty() {
            return;
        }

        let line_end_overshoot = layout.line_end_overshoot();

        // A softer than perfect black
        let redaction_color = gpui::rgb(0x0e1111);

        cx.paint_layer(layout.text_hitbox.bounds, |cx| {
            for range in layout.redacted_ranges.iter() {
                self.paint_highlighted_range(
                    range.clone(),
                    redaction_color.into(),
                    Pixels::ZERO,
                    line_end_overshoot,
                    layout,
                    cx,
                );
            }
        });
    }

    fn paint_cursors(&mut self, layout: &mut EditorLayout, cx: &mut WindowContext) {
        for cursor in &mut layout.visible_cursors {
            cursor.paint(layout.content_origin, cx);
        }
    }

    fn paint_scrollbar(&mut self, layout: &mut EditorLayout, cx: &mut WindowContext) {
        let Some(scrollbar_layout) = layout.scrollbar_layout.as_ref() else {
            return;
        };

        let thumb_bounds = scrollbar_layout.thumb_bounds();
        if scrollbar_layout.visible {
            cx.paint_layer(scrollbar_layout.hitbox.bounds, |cx| {
                cx.paint_quad(quad(
                    scrollbar_layout.hitbox.bounds,
                    Corners::default(),
                    cx.theme().colors().scrollbar_track_background,
                    Edges {
                        top: Pixels::ZERO,
                        right: Pixels::ZERO,
                        bottom: Pixels::ZERO,
                        left: ScrollbarLayout::BORDER_WIDTH,
                    },
                    cx.theme().colors().scrollbar_track_border,
                ));

                let fast_markers =
                    self.collect_fast_scrollbar_markers(layout, scrollbar_layout, cx);
                // Refresh slow scrollbar markers in the background. Below, we paint whatever markers have already been computed.
                self.refresh_slow_scrollbar_markers(layout, scrollbar_layout, cx);

                let markers = self.editor.read(cx).scrollbar_marker_state.markers.clone();
                for marker in markers.iter().chain(&fast_markers) {
                    let mut marker = marker.clone();
                    marker.bounds.origin += scrollbar_layout.hitbox.origin;
                    cx.paint_quad(marker);
                }

                cx.paint_quad(quad(
                    thumb_bounds,
                    Corners::default(),
                    cx.theme().colors().scrollbar_thumb_background,
                    Edges {
                        top: Pixels::ZERO,
                        right: Pixels::ZERO,
                        bottom: Pixels::ZERO,
                        left: ScrollbarLayout::BORDER_WIDTH,
                    },
                    cx.theme().colors().scrollbar_thumb_border,
                ));
            });
        }

        cx.set_cursor_style(CursorStyle::Arrow, &scrollbar_layout.hitbox);

        let row_height = scrollbar_layout.row_height;
        let row_range = scrollbar_layout.visible_row_range.clone();

        cx.on_mouse_event({
            let editor = self.editor.clone();
            let hitbox = scrollbar_layout.hitbox.clone();
            let mut mouse_position = cx.mouse_position();
            move |event: &MouseMoveEvent, phase, cx| {
                if phase == DispatchPhase::Capture {
                    return;
                }

                editor.update(cx, |editor, cx| {
                    if event.pressed_button == Some(MouseButton::Left)
                        && editor.scroll_manager.is_dragging_scrollbar()
                    {
                        let y = mouse_position.y;
                        let new_y = event.position.y;
                        if (hitbox.top()..hitbox.bottom()).contains(&y) {
                            let mut position = editor.scroll_position(cx);
                            position.y += (new_y - y) / row_height;
                            if position.y < 0.0 {
                                position.y = 0.0;
                            }
                            editor.set_scroll_position(position, cx);
                        }

                        cx.stop_propagation();
                    } else {
                        editor.scroll_manager.set_is_dragging_scrollbar(false, cx);
                        if hitbox.is_hovered(cx) {
                            editor.scroll_manager.show_scrollbar(cx);
                        }
                    }
                    mouse_position = event.position;
                })
            }
        });

        if self.editor.read(cx).scroll_manager.is_dragging_scrollbar() {
            cx.on_mouse_event({
                let editor = self.editor.clone();
                move |_: &MouseUpEvent, phase, cx| {
                    if phase == DispatchPhase::Capture {
                        return;
                    }

                    editor.update(cx, |editor, cx| {
                        editor.scroll_manager.set_is_dragging_scrollbar(false, cx);
                        cx.stop_propagation();
                    });
                }
            });
        } else {
            cx.on_mouse_event({
                let editor = self.editor.clone();
                let hitbox = scrollbar_layout.hitbox.clone();
                move |event: &MouseDownEvent, phase, cx| {
                    if phase == DispatchPhase::Capture || !hitbox.is_hovered(cx) {
                        return;
                    }

                    editor.update(cx, |editor, cx| {
                        editor.scroll_manager.set_is_dragging_scrollbar(true, cx);

                        let y = event.position.y;
                        if y < thumb_bounds.top() || thumb_bounds.bottom() < y {
                            let center_row = ((y - hitbox.top()) / row_height).round() as u32;
                            let top_row = center_row
                                .saturating_sub((row_range.end - row_range.start) as u32 / 2);
                            let mut position = editor.scroll_position(cx);
                            position.y = top_row as f32;
                            editor.set_scroll_position(position, cx);
                        } else {
                            editor.scroll_manager.show_scrollbar(cx);
                        }

                        cx.stop_propagation();
                    });
                }
            });
        }
    }

    fn collect_fast_scrollbar_markers(
        &self,
        layout: &EditorLayout,
        scrollbar_layout: &ScrollbarLayout,
        cx: &mut WindowContext,
    ) -> Vec<PaintQuad> {
        const LIMIT: usize = 100;
        if !EditorSettings::get_global(cx).scrollbar.cursors || layout.cursors.len() > LIMIT {
            return vec![];
        }
        let cursor_ranges = layout
            .cursors
            .iter()
            .map(|(point, color)| ColoredRange {
                start: point.row(),
                end: point.row(),
                color: *color,
            })
            .collect_vec();
        scrollbar_layout.marker_quads_for_ranges(cursor_ranges, None)
    }

    fn refresh_slow_scrollbar_markers(
        &self,
        layout: &EditorLayout,
        scrollbar_layout: &ScrollbarLayout,
        cx: &mut WindowContext,
    ) {
        self.editor.update(cx, |editor, cx| {
            if !editor.is_singleton(cx)
                || !editor
                    .scrollbar_marker_state
                    .should_refresh(scrollbar_layout.hitbox.size)
            {
                return;
            }

            let scrollbar_layout = scrollbar_layout.clone();
            let background_highlights = editor.background_highlights.clone();
            let snapshot = layout.position_map.snapshot.clone();
            let theme = cx.theme().clone();
            let scrollbar_settings = EditorSettings::get_global(cx).scrollbar;

            editor.scrollbar_marker_state.dirty = false;
            editor.scrollbar_marker_state.pending_refresh =
                Some(cx.spawn(|editor, mut cx| async move {
                    let scrollbar_size = scrollbar_layout.hitbox.size;
                    let scrollbar_markers = cx
                        .background_executor()
                        .spawn(async move {
                            let max_point = snapshot.display_snapshot.buffer_snapshot.max_point();
                            let mut marker_quads = Vec::new();
                            if scrollbar_settings.git_diff {
                                let marker_row_ranges = snapshot
                                    .buffer_snapshot
                                    .git_diff_hunks_in_range(
                                        MultiBufferRow::MIN..MultiBufferRow::MAX,
                                    )
                                    .map(|hunk| {
                                        let start_display_row =
                                            MultiBufferPoint::new(hunk.associated_range.start.0, 0)
                                                .to_display_point(&snapshot.display_snapshot)
                                                .row();
                                        let mut end_display_row =
                                            MultiBufferPoint::new(hunk.associated_range.end.0, 0)
                                                .to_display_point(&snapshot.display_snapshot)
                                                .row();
                                        if end_display_row != start_display_row {
                                            end_display_row.0 -= 1;
                                        }
                                        let color = match hunk_status(&hunk) {
                                            DiffHunkStatus::Added => theme.status().created,
                                            DiffHunkStatus::Modified => theme.status().modified,
                                            DiffHunkStatus::Removed => theme.status().deleted,
                                        };
                                        ColoredRange {
                                            start: start_display_row,
                                            end: end_display_row,
                                            color,
                                        }
                                    });

                                marker_quads.extend(
                                    scrollbar_layout
                                        .marker_quads_for_ranges(marker_row_ranges, Some(0)),
                                );
                            }

                            for (background_highlight_id, (_, background_ranges)) in
                                background_highlights.iter()
                            {
                                let is_search_highlights = *background_highlight_id
                                    == TypeId::of::<BufferSearchHighlights>();
                                let is_symbol_occurrences = *background_highlight_id
                                    == TypeId::of::<DocumentHighlightRead>()
                                    || *background_highlight_id
                                        == TypeId::of::<DocumentHighlightWrite>();
                                if (is_search_highlights && scrollbar_settings.search_results)
                                    || (is_symbol_occurrences && scrollbar_settings.selected_symbol)
                                {
                                    let mut color = theme.status().info;
                                    if is_symbol_occurrences {
                                        color.fade_out(0.5);
                                    }
                                    let marker_row_ranges =
                                        background_ranges.into_iter().map(|range| {
                                            let display_start = range
                                                .start
                                                .to_display_point(&snapshot.display_snapshot);
                                            let display_end = range
                                                .end
                                                .to_display_point(&snapshot.display_snapshot);
                                            ColoredRange {
                                                start: display_start.row(),
                                                end: display_end.row(),
                                                color,
                                            }
                                        });
                                    marker_quads.extend(
                                        scrollbar_layout
                                            .marker_quads_for_ranges(marker_row_ranges, Some(1)),
                                    );
                                }
                            }

                            if scrollbar_settings.diagnostics {
                                let diagnostics = snapshot
                                    .buffer_snapshot
                                    .diagnostics_in_range::<_, Point>(
                                        Point::zero()..max_point,
                                        false,
                                    )
                                    // We want to sort by severity, in order to paint the most severe diagnostics last.
                                    .sorted_by_key(|diagnostic| {
                                        std::cmp::Reverse(diagnostic.diagnostic.severity)
                                    });

                                let marker_row_ranges = diagnostics.into_iter().map(|diagnostic| {
                                    let start_display = diagnostic
                                        .range
                                        .start
                                        .to_display_point(&snapshot.display_snapshot);
                                    let end_display = diagnostic
                                        .range
                                        .end
                                        .to_display_point(&snapshot.display_snapshot);
                                    let color = match diagnostic.diagnostic.severity {
                                        DiagnosticSeverity::ERROR => theme.status().error,
                                        DiagnosticSeverity::WARNING => theme.status().warning,
                                        DiagnosticSeverity::INFORMATION => theme.status().info,
                                        _ => theme.status().hint,
                                    };
                                    ColoredRange {
                                        start: start_display.row(),
                                        end: end_display.row(),
                                        color,
                                    }
                                });
                                marker_quads.extend(
                                    scrollbar_layout
                                        .marker_quads_for_ranges(marker_row_ranges, Some(2)),
                                );
                            }

                            Arc::from(marker_quads)
                        })
                        .await;

                    editor.update(&mut cx, |editor, cx| {
                        editor.scrollbar_marker_state.markers = scrollbar_markers;
                        editor.scrollbar_marker_state.scrollbar_size = scrollbar_size;
                        editor.scrollbar_marker_state.pending_refresh = None;
                        cx.notify();
                    })?;

                    Ok(())
                }));
        });
    }

    #[allow(clippy::too_many_arguments)]
    fn paint_highlighted_range(
        &self,
        range: Range<DisplayPoint>,
        color: Hsla,
        corner_radius: Pixels,
        line_end_overshoot: Pixels,
        layout: &EditorLayout,
        cx: &mut WindowContext,
    ) {
        let start_row = layout.visible_display_row_range.start;
        let end_row = layout.visible_display_row_range.end;
        if range.start != range.end {
            let row_range = if range.end.column() == 0 {
                cmp::max(range.start.row(), start_row)..cmp::min(range.end.row(), end_row)
            } else {
                cmp::max(range.start.row(), start_row)
                    ..cmp::min(range.end.row().next_row(), end_row)
            };

            let highlighted_range = HighlightedRange {
                color,
                line_height: layout.position_map.line_height,
                corner_radius,
                start_y: layout.content_origin.y
                    + row_range.start.as_f32() * layout.position_map.line_height
                    - layout.position_map.scroll_pixel_position.y,
                lines: row_range
                    .iter_rows()
                    .map(|row| {
                        let line_layout =
                            &layout.position_map.line_layouts[row.minus(start_row) as usize].line;
                        HighlightedRangeLine {
                            start_x: if row == range.start.row() {
                                layout.content_origin.x
                                    + line_layout.x_for_index(range.start.column() as usize)
                                    - layout.position_map.scroll_pixel_position.x
                            } else {
                                layout.content_origin.x
                                    - layout.position_map.scroll_pixel_position.x
                            },
                            end_x: if row == range.end.row() {
                                layout.content_origin.x
                                    + line_layout.x_for_index(range.end.column() as usize)
                                    - layout.position_map.scroll_pixel_position.x
                            } else {
                                layout.content_origin.x + line_layout.width + line_end_overshoot
                                    - layout.position_map.scroll_pixel_position.x
                            },
                        }
                    })
                    .collect(),
            };

            highlighted_range.paint(layout.text_hitbox.bounds, cx);
        }
    }

    fn paint_folds(&mut self, layout: &mut EditorLayout, cx: &mut WindowContext) {
        if layout.folds.is_empty() {
            return;
        }

        cx.paint_layer(layout.text_hitbox.bounds, |cx| {
            let fold_corner_radius = 0.15 * layout.position_map.line_height;
            for mut fold in mem::take(&mut layout.folds) {
                fold.hover_element.paint(cx);

                let hover_element = fold.hover_element.downcast_mut::<Stateful<Div>>().unwrap();
                let fold_background = if hover_element.interactivity().active.unwrap() {
                    cx.theme().colors().ghost_element_active
                } else if hover_element.interactivity().hovered.unwrap() {
                    cx.theme().colors().ghost_element_hover
                } else {
                    cx.theme().colors().ghost_element_background
                };

                self.paint_highlighted_range(
                    fold.display_range.clone(),
                    fold_background,
                    fold_corner_radius,
                    fold_corner_radius * 2.,
                    layout,
                    cx,
                );
            }
        })
    }

    fn paint_inline_blame(&mut self, layout: &mut EditorLayout, cx: &mut WindowContext) {
        if let Some(mut inline_blame) = layout.inline_blame.take() {
            cx.paint_layer(layout.text_hitbox.bounds, |cx| {
                inline_blame.paint(cx);
            })
        }
    }

    fn paint_blocks(&mut self, layout: &mut EditorLayout, cx: &mut WindowContext) {
        for mut block in layout.blocks.drain(..) {
            block.element.paint(cx);
        }
    }

    fn paint_mouse_context_menu(&mut self, layout: &mut EditorLayout, cx: &mut WindowContext) {
        if let Some(mouse_context_menu) = layout.mouse_context_menu.as_mut() {
            mouse_context_menu.paint(cx);
        }
    }

    fn paint_scroll_wheel_listener(&mut self, layout: &EditorLayout, cx: &mut WindowContext) {
        cx.on_mouse_event({
            let position_map = layout.position_map.clone();
            let editor = self.editor.clone();
            let hitbox = layout.hitbox.clone();
            let mut delta = ScrollDelta::default();

            // Set a minimum scroll_sensitivity of 0.01 to make sure the user doesn't
            // accidentally turn off their scrolling.
            let scroll_sensitivity = EditorSettings::get_global(cx).scroll_sensitivity.max(0.01);

            move |event: &ScrollWheelEvent, phase, cx| {
                if phase == DispatchPhase::Bubble && hitbox.is_hovered(cx) {
                    delta = delta.coalesce(event.delta);
                    editor.update(cx, |editor, cx| {
                        let position_map: &PositionMap = &position_map;

                        let line_height = position_map.line_height;
                        let max_glyph_width = position_map.em_width;
                        let (delta, axis) = match delta {
                            gpui::ScrollDelta::Pixels(mut pixels) => {
                                //Trackpad
                                let axis = position_map.snapshot.ongoing_scroll.filter(&mut pixels);
                                (pixels, axis)
                            }

                            gpui::ScrollDelta::Lines(lines) => {
                                //Not trackpad
                                let pixels =
                                    point(lines.x * max_glyph_width, lines.y * line_height);
                                (pixels, None)
                            }
                        };

                        let current_scroll_position = position_map.snapshot.scroll_position();
                        let x = (current_scroll_position.x * max_glyph_width
                            - (delta.x * scroll_sensitivity))
                            / max_glyph_width;
                        let y = (current_scroll_position.y * line_height
                            - (delta.y * scroll_sensitivity))
                            / line_height;
                        let mut scroll_position =
                            point(x, y).clamp(&point(0., 0.), &position_map.scroll_max);
                        let forbid_vertical_scroll = editor.scroll_manager.forbid_vertical_scroll();
                        if forbid_vertical_scroll {
                            scroll_position.y = current_scroll_position.y;
                            if scroll_position == current_scroll_position {
                                return;
                            }
                        }
                        editor.scroll(scroll_position, axis, cx);
                        cx.stop_propagation();
                    });
                }
            }
        });
    }

    fn paint_mouse_listeners(
        &mut self,
        layout: &EditorLayout,
        hovered_hunk: Option<HunkToExpand>,
        cx: &mut WindowContext,
    ) {
        self.paint_scroll_wheel_listener(layout, cx);

        cx.on_mouse_event({
            let position_map = layout.position_map.clone();
            let editor = self.editor.clone();
            let text_hitbox = layout.text_hitbox.clone();
            let gutter_hitbox = layout.gutter_hitbox.clone();

            move |event: &MouseDownEvent, phase, cx| {
                if phase == DispatchPhase::Bubble {
                    match event.button {
                        MouseButton::Left => editor.update(cx, |editor, cx| {
                            Self::mouse_left_down(
                                editor,
                                event,
                                hovered_hunk.as_ref(),
                                &position_map,
                                &text_hitbox,
                                &gutter_hitbox,
                                cx,
                            );
                        }),
                        MouseButton::Right => editor.update(cx, |editor, cx| {
                            Self::mouse_right_down(editor, event, &position_map, &text_hitbox, cx);
                        }),
                        MouseButton::Middle => editor.update(cx, |editor, cx| {
                            Self::mouse_middle_down(editor, event, &position_map, &text_hitbox, cx);
                        }),
                        _ => {}
                    };
                }
            }
        });

        cx.on_mouse_event({
            let editor = self.editor.clone();
            let position_map = layout.position_map.clone();
            let text_hitbox = layout.text_hitbox.clone();

            move |event: &MouseUpEvent, phase, cx| {
                if phase == DispatchPhase::Bubble {
                    editor.update(cx, |editor, cx| {
                        Self::mouse_up(editor, event, &position_map, &text_hitbox, cx)
                    });
                }
            }
        });
        cx.on_mouse_event({
            let position_map = layout.position_map.clone();
            let editor = self.editor.clone();
            let text_hitbox = layout.text_hitbox.clone();
            let gutter_hitbox = layout.gutter_hitbox.clone();

            move |event: &MouseMoveEvent, phase, cx| {
                if phase == DispatchPhase::Bubble {
                    editor.update(cx, |editor, cx| {
                        if event.pressed_button == Some(MouseButton::Left) {
                            Self::mouse_dragged(
                                editor,
                                event,
                                &position_map,
                                text_hitbox.bounds,
                                cx,
                            )
                        }

                        Self::mouse_moved(
                            editor,
                            event,
                            &position_map,
                            &text_hitbox,
                            &gutter_hitbox,
                            cx,
                        )
                    });
                }
            }
        });
    }

    fn scrollbar_left(&self, bounds: &Bounds<Pixels>) -> Pixels {
        bounds.upper_right().x - self.style.scrollbar_width
    }

    fn column_pixels(&self, column: usize, cx: &WindowContext) -> Pixels {
        let style = &self.style;
        let font_size = style.text.font_size.to_pixels(cx.rem_size());
        let layout = cx
            .text_system()
            .shape_line(
                SharedString::from(" ".repeat(column)),
                font_size,
                &[TextRun {
                    len: column,
                    font: style.text.font(),
                    color: Hsla::default(),
                    background_color: None,
                    underline: None,
                    strikethrough: None,
                }],
            )
            .unwrap();

        layout.width
    }

    fn max_line_number_width(&self, snapshot: &EditorSnapshot, cx: &WindowContext) -> Pixels {
        let digit_count = snapshot
            .max_buffer_row()
            .next_row()
            .as_f32()
            .log10()
            .floor() as usize
            + 1;
        self.column_pixels(digit_count, cx)
    }
}

fn prepaint_gutter_button(
    button: IconButton,
    row: DisplayRow,
    line_height: Pixels,
    gutter_dimensions: &GutterDimensions,
    scroll_pixel_position: gpui::Point<Pixels>,
    gutter_hitbox: &Hitbox,
    cx: &mut WindowContext<'_>,
) -> AnyElement {
    let mut button = button.into_any_element();
    let available_space = size(
        AvailableSpace::MinContent,
        AvailableSpace::Definite(line_height),
    );
    let indicator_size = button.layout_as_root(available_space, cx);

    let blame_width = gutter_dimensions
        .git_blame_entries_width
        .unwrap_or(Pixels::ZERO);

    let mut x = blame_width;
    let available_width = gutter_dimensions.margin + gutter_dimensions.left_padding
        - indicator_size.width
        - blame_width;
    x += available_width / 2.;

    let mut y = row.as_f32() * line_height - scroll_pixel_position.y;
    y += (line_height - indicator_size.height) / 2.;

    button.prepaint_as_root(gutter_hitbox.origin + point(x, y), available_space, cx);
    button
}

fn render_inline_blame_entry(
    blame: &gpui::Model<GitBlame>,
    blame_entry: BlameEntry,
    style: &EditorStyle,
    workspace: Option<WeakView<Workspace>>,
    cx: &mut WindowContext<'_>,
) -> AnyElement {
    let relative_timestamp = blame_entry_relative_timestamp(&blame_entry, cx);

    let author = blame_entry.author.as_deref().unwrap_or_default();
    let text = format!("{}, {}", author, relative_timestamp);

    let details = blame.read(cx).details_for_entry(&blame_entry);

    let tooltip = cx.new_view(|_| BlameEntryTooltip::new(blame_entry, details, style, workspace));

    h_flex()
        .id("inline-blame")
        .w_full()
        .font_family(style.text.font().family)
        .text_color(cx.theme().status().hint)
        .line_height(style.text.line_height)
        .child(Icon::new(IconName::FileGit).color(Color::Hint))
        .child(text)
        .gap_2()
        .hoverable_tooltip(move |_| tooltip.clone().into())
        .into_any()
}

fn render_blame_entry(
    ix: usize,
    blame: &gpui::Model<GitBlame>,
    blame_entry: BlameEntry,
    style: &EditorStyle,
    last_used_color: &mut Option<(PlayerColor, Oid)>,
    editor: View<Editor>,
    cx: &mut WindowContext<'_>,
) -> AnyElement {
    let mut sha_color = cx
        .theme()
        .players()
        .color_for_participant(blame_entry.sha.into());
    // If the last color we used is the same as the one we get for this line, but
    // the commit SHAs are different, then we try again to get a different color.
    match *last_used_color {
        Some((color, sha)) if sha != blame_entry.sha && color.cursor == sha_color.cursor => {
            let index: u32 = blame_entry.sha.into();
            sha_color = cx.theme().players().color_for_participant(index + 1);
        }
        _ => {}
    };
    last_used_color.replace((sha_color, blame_entry.sha));

    let relative_timestamp = blame_entry_relative_timestamp(&blame_entry, cx);

    let short_commit_id = blame_entry.sha.display_short();

    let author_name = blame_entry.author.as_deref().unwrap_or("<no name>");
    let name = util::truncate_and_trailoff(author_name, 20);

    let details = blame.read(cx).details_for_entry(&blame_entry);

    let workspace = editor.read(cx).workspace.as_ref().map(|(w, _)| w.clone());

    let tooltip = cx.new_view(|_| {
        BlameEntryTooltip::new(blame_entry.clone(), details.clone(), style, workspace)
    });

    h_flex()
        .w_full()
        .font_family(style.text.font().family)
        .line_height(style.text.line_height)
        .id(("blame", ix))
        .children([
            div()
                .text_color(sha_color.cursor)
                .child(short_commit_id)
                .mr_2(),
            div()
                .w_full()
                .h_flex()
                .justify_between()
                .text_color(cx.theme().status().hint)
                .child(name)
                .child(relative_timestamp),
        ])
        .on_mouse_down(MouseButton::Right, {
            let blame_entry = blame_entry.clone();
            let details = details.clone();
            move |event, cx| {
                deploy_blame_entry_context_menu(
                    &blame_entry,
                    details.as_ref(),
                    editor.clone(),
                    event.position,
                    cx,
                );
            }
        })
        .hover(|style| style.bg(cx.theme().colors().element_hover))
        .when_some(
            details.and_then(|details| details.permalink),
            |this, url| {
                let url = url.clone();
                this.cursor_pointer().on_click(move |_, cx| {
                    cx.stop_propagation();
                    cx.open_url(url.as_str())
                })
            },
        )
        .hoverable_tooltip(move |_| tooltip.clone().into())
        .into_any()
}

fn deploy_blame_entry_context_menu(
    blame_entry: &BlameEntry,
    details: Option<&CommitDetails>,
    editor: View<Editor>,
    position: gpui::Point<Pixels>,
    cx: &mut WindowContext<'_>,
) {
    let context_menu = ContextMenu::build(cx, move |this, _| {
        let sha = format!("{}", blame_entry.sha);
        this.entry("Copy commit SHA", None, move |cx| {
            cx.write_to_clipboard(ClipboardItem::new(sha.clone()));
        })
        .when_some(
            details.and_then(|details| details.permalink.clone()),
            |this, url| this.entry("Open permalink", None, move |cx| cx.open_url(url.as_str())),
        )
    });

    editor.update(cx, move |editor, cx| {
        editor.mouse_context_menu = Some(MouseContextMenu::new(position, context_menu, cx));
        cx.notify();
    });
}

#[derive(Debug)]
pub(crate) struct LineWithInvisibles {
    pub line: ShapedLine,
    invisibles: Vec<Invisible>,
}

impl LineWithInvisibles {
    fn from_chunks<'a>(
        chunks: impl Iterator<Item = HighlightedChunk<'a>>,
        text_style: &TextStyle,
        max_line_len: usize,
        max_line_count: usize,
        line_number_layouts: &[Option<ShapedLine>],
        editor_mode: EditorMode,
        cx: &WindowContext,
    ) -> Vec<Self> {
        let mut layouts = Vec::with_capacity(max_line_count);
        let mut line = String::new();
        let mut invisibles = Vec::new();
        let mut styles = Vec::new();
        let mut non_whitespace_added = false;
        let mut row = 0;
        let mut line_exceeded_max_len = false;
        let font_size = text_style.font_size.to_pixels(cx.rem_size());

        for highlighted_chunk in chunks.chain([HighlightedChunk {
            chunk: "\n",
            style: None,
            is_tab: false,
        }]) {
            for (ix, mut line_chunk) in highlighted_chunk.chunk.split('\n').enumerate() {
                if ix > 0 {
                    let shaped_line = cx
                        .text_system()
                        .shape_line(line.clone().into(), font_size, &styles)
                        .unwrap();
                    layouts.push(Self {
                        line: shaped_line,
                        invisibles: std::mem::take(&mut invisibles),
                    });

                    line.clear();
                    styles.clear();
                    row += 1;
                    line_exceeded_max_len = false;
                    non_whitespace_added = false;
                    if row == max_line_count {
                        return layouts;
                    }
                }

                if !line_chunk.is_empty() && !line_exceeded_max_len {
                    let text_style = if let Some(style) = highlighted_chunk.style {
                        Cow::Owned(text_style.clone().highlight(style))
                    } else {
                        Cow::Borrowed(text_style)
                    };

                    if line.len() + line_chunk.len() > max_line_len {
                        let mut chunk_len = max_line_len - line.len();
                        while !line_chunk.is_char_boundary(chunk_len) {
                            chunk_len -= 1;
                        }
                        line_chunk = &line_chunk[..chunk_len];
                        line_exceeded_max_len = true;
                    }

                    styles.push(TextRun {
                        len: line_chunk.len(),
                        font: text_style.font(),
                        color: text_style.color,
                        background_color: text_style.background_color,
                        underline: text_style.underline,
                        strikethrough: text_style.strikethrough,
                    });

                    if editor_mode == EditorMode::Full {
                        // Line wrap pads its contents with fake whitespaces,
                        // avoid printing them
                        let inside_wrapped_string = line_number_layouts
                            .get(row)
                            .and_then(|layout| layout.as_ref())
                            .is_none();
                        if highlighted_chunk.is_tab {
                            if non_whitespace_added || !inside_wrapped_string {
                                invisibles.push(Invisible::Tab {
                                    line_start_offset: line.len(),
                                });
                            }
                        } else {
                            invisibles.extend(
                                line_chunk
                                    .chars()
                                    .enumerate()
                                    .filter(|(_, line_char)| {
                                        let is_whitespace = line_char.is_whitespace();
                                        non_whitespace_added |= !is_whitespace;
                                        is_whitespace
                                            && (non_whitespace_added || !inside_wrapped_string)
                                    })
                                    .map(|(whitespace_index, _)| Invisible::Whitespace {
                                        line_offset: line.len() + whitespace_index,
                                    }),
                            )
                        }
                    }

                    line.push_str(line_chunk);
                }
            }
        }

        layouts
    }

    fn draw(
        &self,
        layout: &EditorLayout,
        row: DisplayRow,
        content_origin: gpui::Point<Pixels>,
        whitespace_setting: ShowWhitespaceSetting,
        selection_ranges: &[Range<DisplayPoint>],
        cx: &mut WindowContext,
    ) {
        let line_height = layout.position_map.line_height;
        let line_y = line_height
            * (row.as_f32() - layout.position_map.scroll_pixel_position.y / line_height);

        let line_origin =
            content_origin + gpui::point(-layout.position_map.scroll_pixel_position.x, line_y);
        self.line.paint(line_origin, line_height, cx).log_err();

        self.draw_invisibles(
            &selection_ranges,
            layout,
            content_origin,
            line_y,
            row,
            line_height,
            whitespace_setting,
            cx,
        );
    }

    #[allow(clippy::too_many_arguments)]
    fn draw_invisibles(
        &self,
        selection_ranges: &[Range<DisplayPoint>],
        layout: &EditorLayout,
        content_origin: gpui::Point<Pixels>,
        line_y: Pixels,
        row: DisplayRow,
        line_height: Pixels,
        whitespace_setting: ShowWhitespaceSetting,
        cx: &mut WindowContext,
    ) {
        let allowed_invisibles_regions = match whitespace_setting {
            ShowWhitespaceSetting::None => return,
            ShowWhitespaceSetting::Selection => Some(selection_ranges),
            ShowWhitespaceSetting::All => None,
        };

        for invisible in &self.invisibles {
            let (&token_offset, invisible_symbol) = match invisible {
                Invisible::Tab { line_start_offset } => (line_start_offset, &layout.tab_invisible),
                Invisible::Whitespace { line_offset } => (line_offset, &layout.space_invisible),
            };

            let x_offset = self.line.x_for_index(token_offset);
            let invisible_offset =
                (layout.position_map.em_width - invisible_symbol.width).max(Pixels::ZERO) / 2.0;
            let origin = content_origin
                + gpui::point(
                    x_offset + invisible_offset - layout.position_map.scroll_pixel_position.x,
                    line_y,
                );

            if let Some(allowed_regions) = allowed_invisibles_regions {
                let invisible_point = DisplayPoint::new(row, token_offset as u32);
                if !allowed_regions
                    .iter()
                    .any(|region| region.start <= invisible_point && invisible_point < region.end)
                {
                    continue;
                }
            }
            invisible_symbol.paint(origin, line_height, cx).log_err();
        }
    }
}

#[derive(Debug, Clone, Copy, PartialEq, Eq)]
enum Invisible {
    Tab { line_start_offset: usize },
    Whitespace { line_offset: usize },
}

impl Element for EditorElement {
    type RequestLayoutState = ();
    type PrepaintState = EditorLayout;

    fn id(&self) -> Option<ElementId> {
        None
    }

    fn request_layout(
        &mut self,
        _: Option<&GlobalElementId>,
        cx: &mut WindowContext,
    ) -> (gpui::LayoutId, ()) {
        self.editor.update(cx, |editor, cx| {
            editor.set_style(self.style.clone(), cx);

            let layout_id = match editor.mode {
                EditorMode::SingleLine => {
                    let rem_size = cx.rem_size();
                    let mut style = Style::default();
                    style.size.width = relative(1.).into();
                    style.size.height = self.style.text.line_height_in_pixels(rem_size).into();
                    cx.request_layout(style, None)
                }
                EditorMode::AutoHeight { max_lines } => {
                    let editor_handle = cx.view().clone();
                    let max_line_number_width =
                        self.max_line_number_width(&editor.snapshot(cx), cx);
                    cx.request_measured_layout(
                        Style::default(),
                        move |known_dimensions, available_space, cx| {
                            editor_handle
                                .update(cx, |editor, cx| {
                                    compute_auto_height_layout(
                                        editor,
                                        max_lines,
                                        max_line_number_width,
                                        known_dimensions,
                                        available_space.width,
                                        cx,
                                    )
                                })
                                .unwrap_or_default()
                        },
                    )
                }
                EditorMode::Full => {
                    let mut style = Style::default();
                    style.size.width = relative(1.).into();
                    style.size.height = relative(1.).into();
                    cx.request_layout(style, None)
                }
            };

            (layout_id, ())
        })
    }

    fn prepaint(
        &mut self,
        _: Option<&GlobalElementId>,
        bounds: Bounds<Pixels>,
        _: &mut Self::RequestLayoutState,
        cx: &mut WindowContext,
    ) -> Self::PrepaintState {
        let text_style = TextStyleRefinement {
            font_size: Some(self.style.text.font_size),
            line_height: Some(self.style.text.line_height),
            ..Default::default()
        };
        cx.set_view_id(self.editor.entity_id());
        cx.with_text_style(Some(text_style), |cx| {
            cx.with_content_mask(Some(ContentMask { bounds }), |cx| {
                let mut snapshot = self.editor.update(cx, |editor, cx| editor.snapshot(cx));
                let style = self.style.clone();

                let font_id = cx.text_system().resolve_font(&style.text.font());
                let font_size = style.text.font_size.to_pixels(cx.rem_size());
                let line_height = style.text.line_height_in_pixels(cx.rem_size());
                let em_width = cx
                    .text_system()
                    .typographic_bounds(font_id, font_size, 'm')
                    .unwrap()
                    .size
                    .width;
                let em_advance = cx
                    .text_system()
                    .advance(font_id, font_size, 'm')
                    .unwrap()
                    .width;

                let gutter_dimensions = snapshot.gutter_dimensions(
                    font_id,
                    font_size,
                    em_width,
                    self.max_line_number_width(&snapshot, cx),
                    cx,
                );
                let text_width = bounds.size.width - gutter_dimensions.width;

                let right_margin = if snapshot.mode == EditorMode::Full {
                    EditorElement::SCROLLBAR_WIDTH
                } else {
                    px(0.)
                };
                let overscroll = size(em_width + right_margin, px(0.));

                snapshot = self.editor.update(cx, |editor, cx| {
                    editor.last_bounds = Some(bounds);
                    editor.gutter_dimensions = gutter_dimensions;
                    editor.set_visible_line_count(bounds.size.height / line_height, cx);

                    let editor_width =
                        text_width - gutter_dimensions.margin - overscroll.width - em_width;
                    let wrap_width = match editor.soft_wrap_mode(cx) {
                        SoftWrap::None => None,
                        SoftWrap::PreferLine => Some((MAX_LINE_LEN / 2) as f32 * em_advance),
                        SoftWrap::EditorWidth => Some(editor_width),
                        SoftWrap::Column(column) => {
                            Some(editor_width.min(column as f32 * em_advance))
                        }
                    };

                    if editor.set_wrap_width(wrap_width, cx) {
                        editor.snapshot(cx)
                    } else {
                        snapshot
                    }
                });

                let wrap_guides = self
                    .editor
                    .read(cx)
                    .wrap_guides(cx)
                    .iter()
                    .map(|(guide, active)| (self.column_pixels(*guide, cx), *active))
                    .collect::<SmallVec<[_; 2]>>();

                let hitbox = cx.insert_hitbox(bounds, false);
                let gutter_hitbox = cx.insert_hitbox(
                    Bounds {
                        origin: bounds.origin,
                        size: size(gutter_dimensions.width, bounds.size.height),
                    },
                    false,
                );
                let text_hitbox = cx.insert_hitbox(
                    Bounds {
                        origin: gutter_hitbox.upper_right(),
                        size: size(text_width, bounds.size.height),
                    },
                    false,
                );
                // Offset the content_bounds from the text_bounds by the gutter margin (which
                // is roughly half a character wide) to make hit testing work more like how we want.
                let content_origin =
                    text_hitbox.origin + point(gutter_dimensions.margin, Pixels::ZERO);

                let mut autoscroll_containing_element = false;
                let mut autoscroll_horizontally = false;
                self.editor.update(cx, |editor, cx| {
                    autoscroll_containing_element =
                        editor.autoscroll_requested() || editor.has_pending_selection();
                    autoscroll_horizontally = editor.autoscroll_vertically(bounds, line_height, cx);
                    snapshot = editor.snapshot(cx);
                });

                let mut scroll_position = snapshot.scroll_position();
                // The scroll position is a fractional point, the whole number of which represents
                // the top of the window in terms of display rows.
                let start_row = DisplayRow(scroll_position.y as u32);
                let height_in_lines = bounds.size.height / line_height;
                let max_row = snapshot.max_point().row();
                let end_row = cmp::min(
                    (scroll_position.y + height_in_lines).ceil() as u32,
                    max_row.next_row().0,
                );
                let end_row = DisplayRow(end_row);

                let buffer_rows = snapshot
                    .buffer_rows(start_row)
                    .take((start_row..end_row).len())
                    .collect::<Vec<_>>();

                let start_anchor = if start_row == Default::default() {
                    Anchor::min()
                } else {
                    snapshot.buffer_snapshot.anchor_before(
                        DisplayPoint::new(start_row, 0).to_offset(&snapshot, Bias::Left),
                    )
                };
                let end_anchor = if end_row > max_row {
                    Anchor::max()
                } else {
                    snapshot.buffer_snapshot.anchor_before(
                        DisplayPoint::new(end_row, 0).to_offset(&snapshot, Bias::Right),
                    )
                };

                let highlighted_rows = self.editor.update(cx, |editor, cx| {
                    editor.highlighted_display_rows(HashSet::default(), cx)
                });
                let highlighted_ranges = self.editor.read(cx).background_highlights_in_range(
                    start_anchor..end_anchor,
                    &snapshot.display_snapshot,
                    cx.theme().colors(),
                );

                let redacted_ranges = self.editor.read(cx).redacted_ranges(
                    start_anchor..end_anchor,
                    &snapshot.display_snapshot,
                    cx,
                );

                let (selections, active_rows, newest_selection_head) = self.layout_selections(
                    start_anchor,
                    end_anchor,
                    &snapshot,
                    start_row,
                    end_row,
                    cx,
                );

                let (line_numbers, fold_statuses) = self.layout_line_numbers(
                    start_row..end_row,
                    buffer_rows.clone().into_iter(),
                    &active_rows,
                    newest_selection_head,
                    &snapshot,
                    cx,
                );

                let display_hunks = self.layout_git_gutters(
                    line_height,
                    &gutter_hitbox,
                    start_row..end_row,
                    &snapshot,
                    cx,
                );

                let mut max_visible_line_width = Pixels::ZERO;
                let line_layouts =
                    self.layout_lines(start_row..end_row, &line_numbers, &snapshot, cx);
                for line_with_invisibles in &line_layouts {
                    if line_with_invisibles.line.width > max_visible_line_width {
                        max_visible_line_width = line_with_invisibles.line.width;
                    }
                }

                let longest_line_width = layout_line(snapshot.longest_row(), &snapshot, &style, cx)
                    .unwrap()
                    .width;
                let mut scroll_width =
                    longest_line_width.max(max_visible_line_width) + overscroll.width;

                let mut blocks = cx.with_element_namespace("blocks", |cx| {
                    self.build_blocks(
                        start_row..end_row,
                        &snapshot,
                        &hitbox,
                        &text_hitbox,
                        &mut scroll_width,
                        &gutter_dimensions,
                        em_width,
                        gutter_dimensions.width + gutter_dimensions.margin,
                        line_height,
                        &line_layouts,
                        cx,
                    )
                });

                let scroll_pixel_position = point(
                    scroll_position.x * em_width,
                    scroll_position.y * line_height,
                );

                let start_buffer_row = start_anchor.to_point(&snapshot.buffer_snapshot).row;
                let end_buffer_row = end_anchor.to_point(&snapshot.buffer_snapshot).row;
                let indent_guides = self.layout_indent_guides(
                    content_origin,
                    text_hitbox.origin,
                    start_buffer_row..end_buffer_row,
                    scroll_pixel_position,
                    line_height,
                    &snapshot,
                    cx,
                );

                let mut inline_blame = None;
                if let Some(newest_selection_head) = newest_selection_head {
                    let display_row = newest_selection_head.row();
                    if (start_row..end_row).contains(&display_row) {
                        let line_layout = &line_layouts[display_row.minus(start_row) as usize];
                        inline_blame = self.layout_inline_blame(
                            display_row,
                            &snapshot.display_snapshot,
                            line_layout,
                            em_width,
                            content_origin,
                            scroll_pixel_position,
                            line_height,
                            cx,
                        );
                    }
                }

                let blamed_display_rows = self.layout_blame_entries(
                    buffer_rows.into_iter(),
                    em_width,
                    scroll_position,
                    line_height,
                    &gutter_hitbox,
                    gutter_dimensions.git_blame_entries_width,
                    cx,
                );

                let scroll_max = point(
                    ((scroll_width - text_hitbox.size.width) / em_width).max(0.0),
                    max_row.as_f32(),
                );

                self.editor.update(cx, |editor, cx| {
                    let clamped = editor.scroll_manager.clamp_scroll_left(scroll_max.x);

                    let autoscrolled = if autoscroll_horizontally {
                        editor.autoscroll_horizontally(
                            start_row,
                            text_hitbox.size.width,
                            scroll_width,
                            em_width,
                            &line_layouts,
                            cx,
                        )
                    } else {
                        false
                    };

                    if clamped || autoscrolled {
                        snapshot = editor.snapshot(cx);
                        scroll_position = snapshot.scroll_position();
                    }
                });

                cx.with_element_namespace("blocks", |cx| {
                    self.layout_blocks(
                        &mut blocks,
                        &hitbox,
                        line_height,
                        scroll_pixel_position,
                        cx,
                    );
                });

                let cursors = self.collect_cursors(&snapshot, cx);
                let visible_row_range = start_row..end_row;
                let non_visible_cursors = cursors
                    .iter()
                    .any(move |c| !visible_row_range.contains(&c.0.row()));

                let visible_cursors = self.layout_visible_cursors(
                    &snapshot,
                    &selections,
                    start_row..end_row,
                    &line_layouts,
                    &text_hitbox,
                    content_origin,
                    scroll_position,
                    scroll_pixel_position,
                    line_height,
                    em_width,
                    autoscroll_containing_element,
                    cx,
                );

                let scrollbar_layout = self.layout_scrollbar(
                    &snapshot,
                    bounds,
                    scroll_position,
                    height_in_lines,
                    non_visible_cursors,
                    cx,
                );

                let folds = cx.with_element_namespace("folds", |cx| {
                    self.layout_folds(
                        &snapshot,
                        content_origin,
                        start_anchor..end_anchor,
                        start_row..end_row,
                        scroll_pixel_position,
                        line_height,
                        &line_layouts,
                        cx,
                    )
                });

                let gutter_settings = EditorSettings::get_global(cx).gutter;

                let mut context_menu_visible = false;
                let mut code_actions_indicator = None;
                if let Some(newest_selection_head) = newest_selection_head {
                    if (start_row..end_row).contains(&newest_selection_head.row()) {
                        context_menu_visible = self.layout_context_menu(
                            line_height,
                            &hitbox,
                            &text_hitbox,
                            content_origin,
                            start_row,
                            scroll_pixel_position,
                            &line_layouts,
                            newest_selection_head,
                            gutter_dimensions.width - gutter_dimensions.left_padding,
                            cx,
                        );
                        if gutter_settings.code_actions {
                            let newest_selection_point =
                                newest_selection_head.to_point(&snapshot.display_snapshot);
                            let buffer = snapshot
                                .buffer_snapshot
                                .buffer_line_for_row(MultiBufferRow(newest_selection_point.row));
                            if let Some((buffer, range)) = buffer {
                                let buffer_id = buffer.remote_id();
                                let row = range.start.row;
                                let has_test_indicator =
                                    self.editor.read(cx).tasks.contains_key(&(buffer_id, row));

                                if !has_test_indicator {
                                    code_actions_indicator = self.layout_code_actions_indicator(
                                        line_height,
                                        newest_selection_head,
                                        scroll_pixel_position,
                                        &gutter_dimensions,
                                        &gutter_hitbox,
                                        cx,
                                    );
                                }
                            }
                        }
                    }
                }

                let test_indicators = self.layout_run_indicators(
                    line_height,
                    scroll_pixel_position,
                    &gutter_dimensions,
                    &gutter_hitbox,
                    &snapshot,
                    cx,
                );

                if !context_menu_visible && !cx.has_active_drag() {
                    self.layout_hover_popovers(
                        &snapshot,
                        &hitbox,
                        &text_hitbox,
                        start_row..end_row,
                        content_origin,
                        scroll_pixel_position,
                        &line_layouts,
                        line_height,
                        em_width,
                        cx,
                    );
                }

                let mouse_context_menu = self.layout_mouse_context_menu(cx);

                let fold_indicators = if gutter_settings.folds {
                    cx.with_element_namespace("gutter_fold_indicators", |cx| {
                        self.layout_gutter_fold_indicators(
                            fold_statuses,
                            line_height,
                            &gutter_dimensions,
                            gutter_settings,
                            scroll_pixel_position,
                            &gutter_hitbox,
                            cx,
                        )
                    })
                } else {
                    Vec::new()
                };

                let invisible_symbol_font_size = font_size / 2.;
                let tab_invisible = cx
                    .text_system()
                    .shape_line(
                        "→".into(),
                        invisible_symbol_font_size,
                        &[TextRun {
                            len: "→".len(),
                            font: self.style.text.font(),
                            color: cx.theme().colors().editor_invisible,
                            background_color: None,
                            underline: None,
                            strikethrough: None,
                        }],
                    )
                    .unwrap();
                let space_invisible = cx
                    .text_system()
                    .shape_line(
                        "•".into(),
                        invisible_symbol_font_size,
                        &[TextRun {
                            len: "•".len(),
                            font: self.style.text.font(),
                            color: cx.theme().colors().editor_invisible,
                            background_color: None,
                            underline: None,
                            strikethrough: None,
                        }],
                    )
                    .unwrap();

                EditorLayout {
                    mode: snapshot.mode,
                    position_map: Arc::new(PositionMap {
                        size: bounds.size,
                        scroll_pixel_position,
                        scroll_max,
                        line_layouts,
                        line_height,
                        em_width,
                        em_advance,
                        snapshot,
                    }),
                    visible_display_row_range: start_row..end_row,
                    wrap_guides,
                    indent_guides,
                    hitbox,
                    text_hitbox,
                    gutter_hitbox,
                    gutter_dimensions,
                    content_origin,
                    scrollbar_layout,
                    active_rows,
                    highlighted_rows,
                    highlighted_ranges,
                    redacted_ranges,
                    line_numbers,
                    display_hunks,
                    blamed_display_rows,
                    inline_blame,
                    folds,
                    blocks,
                    cursors,
                    visible_cursors,
                    selections,
                    mouse_context_menu,
                    test_indicators,
                    code_actions_indicator,
                    fold_indicators,
                    tab_invisible,
                    space_invisible,
                }
            })
        })
    }

    fn paint(
        &mut self,
        _: Option<&GlobalElementId>,
        bounds: Bounds<gpui::Pixels>,
        _: &mut Self::RequestLayoutState,
        layout: &mut Self::PrepaintState,
        cx: &mut WindowContext,
    ) {
        let focus_handle = self.editor.focus_handle(cx);
        let key_context = self.editor.read(cx).key_context(cx);
        cx.set_focus_handle(&focus_handle);
        cx.set_key_context(key_context);
        cx.handle_input(
            &focus_handle,
            ElementInputHandler::new(bounds, self.editor.clone()),
        );
        self.register_actions(cx);
        self.register_key_listeners(cx, layout);

        let text_style = TextStyleRefinement {
            font_size: Some(self.style.text.font_size),
            line_height: Some(self.style.text.line_height),
            ..Default::default()
        };
        let mouse_position = cx.mouse_position();
        let hovered_hunk = layout
            .display_hunks
            .iter()
            .find_map(|(hunk, hunk_hitbox)| match hunk {
                DisplayDiffHunk::Folded { .. } => None,
                DisplayDiffHunk::Unfolded {
                    diff_base_byte_range,
                    multi_buffer_range,
                    status,
                    ..
                } => {
                    if hunk_hitbox
                        .as_ref()
                        .map(|hitbox| hitbox.contains(&mouse_position))
                        .unwrap_or(false)
                    {
                        Some(HunkToExpand {
                            status: *status,
                            multi_buffer_range: multi_buffer_range.clone(),
                            diff_base_byte_range: diff_base_byte_range.clone(),
                        })
                    } else {
                        None
                    }
                }
            });
        cx.with_text_style(Some(text_style), |cx| {
            cx.with_content_mask(Some(ContentMask { bounds }), |cx| {
                self.paint_mouse_listeners(layout, hovered_hunk, cx);
                self.paint_background(layout, cx);
                self.paint_indent_guides(layout, cx);
                if layout.gutter_hitbox.size.width > Pixels::ZERO {
                    self.paint_gutter(layout, cx)
                }

                self.paint_text(layout, cx);

                if !layout.blocks.is_empty() {
                    cx.with_element_namespace("blocks", |cx| {
                        self.paint_blocks(layout, cx);
                    });
                }

                self.paint_scrollbar(layout, cx);
                self.paint_mouse_context_menu(layout, cx);
            });
        })
    }
}

impl IntoElement for EditorElement {
    type Element = Self;

    fn into_element(self) -> Self::Element {
        self
    }
}

pub struct EditorLayout {
    position_map: Arc<PositionMap>,
    hitbox: Hitbox,
    text_hitbox: Hitbox,
    gutter_hitbox: Hitbox,
    gutter_dimensions: GutterDimensions,
    content_origin: gpui::Point<Pixels>,
    scrollbar_layout: Option<ScrollbarLayout>,
    mode: EditorMode,
    wrap_guides: SmallVec<[(Pixels, bool); 2]>,
<<<<<<< HEAD
    indent_guides: Option<Vec<IndentGuideLayout>>,
    visible_display_row_range: Range<u32>,
    active_rows: BTreeMap<u32, bool>,
    highlighted_rows: BTreeMap<u32, Hsla>,
=======
    visible_display_row_range: Range<DisplayRow>,
    active_rows: BTreeMap<DisplayRow, bool>,
    highlighted_rows: BTreeMap<DisplayRow, Hsla>,
>>>>>>> 2e8197ce
    line_numbers: Vec<Option<ShapedLine>>,
    display_hunks: Vec<(DisplayDiffHunk, Option<Hitbox>)>,
    blamed_display_rows: Option<Vec<AnyElement>>,
    inline_blame: Option<AnyElement>,
    folds: Vec<FoldLayout>,
    blocks: Vec<BlockLayout>,
    highlighted_ranges: Vec<(Range<DisplayPoint>, Hsla)>,
    redacted_ranges: Vec<Range<DisplayPoint>>,
    cursors: Vec<(DisplayPoint, Hsla)>,
    visible_cursors: Vec<CursorLayout>,
    selections: Vec<(PlayerColor, Vec<SelectionLayout>)>,
    code_actions_indicator: Option<AnyElement>,
    test_indicators: Vec<AnyElement>,
    fold_indicators: Vec<Option<AnyElement>>,
    mouse_context_menu: Option<AnyElement>,
    tab_invisible: ShapedLine,
    space_invisible: ShapedLine,
}

impl EditorLayout {
    fn line_end_overshoot(&self) -> Pixels {
        0.15 * self.position_map.line_height
    }
}

struct ColoredRange<T> {
    start: T,
    end: T,
    color: Hsla,
}

#[derive(Clone)]
struct ScrollbarLayout {
    hitbox: Hitbox,
    visible_row_range: Range<f32>,
    visible: bool,
    row_height: Pixels,
    thumb_height: Pixels,
}

impl ScrollbarLayout {
    const BORDER_WIDTH: Pixels = px(1.0);
    const LINE_MARKER_HEIGHT: Pixels = px(2.0);
    const MIN_MARKER_HEIGHT: Pixels = px(5.0);
    const MIN_THUMB_HEIGHT: Pixels = px(20.0);

    fn thumb_bounds(&self) -> Bounds<Pixels> {
        let thumb_top = self.y_for_row(self.visible_row_range.start);
        let thumb_bottom = thumb_top + self.thumb_height;
        Bounds::from_corners(
            point(self.hitbox.left(), thumb_top),
            point(self.hitbox.right(), thumb_bottom),
        )
    }

    fn y_for_row(&self, row: f32) -> Pixels {
        self.hitbox.top() + row * self.row_height
    }

    fn marker_quads_for_ranges(
        &self,
        row_ranges: impl IntoIterator<Item = ColoredRange<DisplayRow>>,
        column: Option<usize>,
    ) -> Vec<PaintQuad> {
        struct MinMax {
            min: Pixels,
            max: Pixels,
        }
        let (x_range, height_limit) = if let Some(column) = column {
            let column_width = px(((self.hitbox.size.width - Self::BORDER_WIDTH).0 / 3.0).floor());
            let start = Self::BORDER_WIDTH + (column as f32 * column_width);
            let end = start + column_width;
            (
                Range { start, end },
                MinMax {
                    min: Self::MIN_MARKER_HEIGHT,
                    max: px(f32::MAX),
                },
            )
        } else {
            (
                Range {
                    start: Self::BORDER_WIDTH,
                    end: self.hitbox.size.width,
                },
                MinMax {
                    min: Self::LINE_MARKER_HEIGHT,
                    max: Self::LINE_MARKER_HEIGHT,
                },
            )
        };

        let row_to_y = |row: DisplayRow| row.as_f32() * self.row_height;
        let mut pixel_ranges = row_ranges
            .into_iter()
            .map(|range| {
                let start_y = row_to_y(range.start);
                let end_y = row_to_y(range.end)
                    + self.row_height.max(height_limit.min).min(height_limit.max);
                ColoredRange {
                    start: start_y,
                    end: end_y,
                    color: range.color,
                }
            })
            .peekable();

        let mut quads = Vec::new();
        while let Some(mut pixel_range) = pixel_ranges.next() {
            while let Some(next_pixel_range) = pixel_ranges.peek() {
                if pixel_range.end >= next_pixel_range.start - px(1.0)
                    && pixel_range.color == next_pixel_range.color
                {
                    pixel_range.end = next_pixel_range.end.max(pixel_range.end);
                    pixel_ranges.next();
                } else {
                    break;
                }
            }

            let bounds = Bounds::from_corners(
                point(x_range.start, pixel_range.start),
                point(x_range.end, pixel_range.end),
            );
            quads.push(quad(
                bounds,
                Corners::default(),
                pixel_range.color,
                Edges::default(),
                Hsla::transparent_black(),
            ));
        }

        quads
    }
}

struct FoldLayout {
    display_range: Range<DisplayPoint>,
    hover_element: AnyElement,
}

struct PositionMap {
    size: Size<Pixels>,
    line_height: Pixels,
    scroll_pixel_position: gpui::Point<Pixels>,
    scroll_max: gpui::Point<f32>,
    em_width: Pixels,
    em_advance: Pixels,
    line_layouts: Vec<LineWithInvisibles>,
    snapshot: EditorSnapshot,
}

#[derive(Debug, Copy, Clone)]
pub struct PointForPosition {
    pub previous_valid: DisplayPoint,
    pub next_valid: DisplayPoint,
    pub exact_unclipped: DisplayPoint,
    pub column_overshoot_after_line_end: u32,
}

impl PointForPosition {
    pub fn as_valid(&self) -> Option<DisplayPoint> {
        if self.previous_valid == self.exact_unclipped && self.next_valid == self.exact_unclipped {
            Some(self.previous_valid)
        } else {
            None
        }
    }
}

impl PositionMap {
    fn point_for_position(
        &self,
        text_bounds: Bounds<Pixels>,
        position: gpui::Point<Pixels>,
    ) -> PointForPosition {
        let scroll_position = self.snapshot.scroll_position();
        let position = position - text_bounds.origin;
        let y = position.y.max(px(0.)).min(self.size.height);
        let x = position.x + (scroll_position.x * self.em_width);
        let row = ((y / self.line_height) + scroll_position.y) as u32;

        let (column, x_overshoot_after_line_end) = if let Some(line) = self
            .line_layouts
            .get(row as usize - scroll_position.y as usize)
            .map(|LineWithInvisibles { line, .. }| line)
        {
            if let Some(ix) = line.index_for_x(x) {
                (ix as u32, px(0.))
            } else {
                (line.len as u32, px(0.).max(x - line.width))
            }
        } else {
            (0, x)
        };

        let mut exact_unclipped = DisplayPoint::new(DisplayRow(row), column);
        let previous_valid = self.snapshot.clip_point(exact_unclipped, Bias::Left);
        let next_valid = self.snapshot.clip_point(exact_unclipped, Bias::Right);

        let column_overshoot_after_line_end = (x_overshoot_after_line_end / self.em_advance) as u32;
        *exact_unclipped.column_mut() += column_overshoot_after_line_end;
        PointForPosition {
            previous_valid,
            next_valid,
            exact_unclipped,
            column_overshoot_after_line_end,
        }
    }
}

struct BlockLayout {
    row: DisplayRow,
    element: AnyElement,
    available_space: Size<AvailableSpace>,
    style: BlockStyle,
}

fn layout_line(
    row: DisplayRow,
    snapshot: &EditorSnapshot,
    style: &EditorStyle,
    cx: &WindowContext,
) -> Result<ShapedLine> {
    let mut line = snapshot.line(row);

    let len = {
        let line_len = line.len();
        if line_len > MAX_LINE_LEN {
            let mut len = MAX_LINE_LEN;
            while !line.is_char_boundary(len) {
                len -= 1;
            }

            line.truncate(len);
            len
        } else {
            line_len
        }
    };

    cx.text_system().shape_line(
        line.into(),
        style.text.font_size.to_pixels(cx.rem_size()),
        &[TextRun {
            len,
            font: style.text.font(),
            color: Hsla::default(),
            background_color: None,
            underline: None,
            strikethrough: None,
        }],
    )
}

#[derive(Debug)]
pub struct IndentGuideLayout {
    origin: gpui::Point<Pixels>,
    length: Pixels,
    indent_size: Pixels,
    depth: u32,
    active: bool,
}

pub struct CursorLayout {
    origin: gpui::Point<Pixels>,
    block_width: Pixels,
    line_height: Pixels,
    color: Hsla,
    shape: CursorShape,
    block_text: Option<ShapedLine>,
    cursor_name: Option<AnyElement>,
}

#[derive(Debug)]
pub struct CursorName {
    string: SharedString,
    color: Hsla,
    is_top_row: bool,
}

impl CursorLayout {
    pub fn new(
        origin: gpui::Point<Pixels>,
        block_width: Pixels,
        line_height: Pixels,
        color: Hsla,
        shape: CursorShape,
        block_text: Option<ShapedLine>,
    ) -> CursorLayout {
        CursorLayout {
            origin,
            block_width,
            line_height,
            color,
            shape,
            block_text,
            cursor_name: None,
        }
    }

    pub fn bounding_rect(&self, origin: gpui::Point<Pixels>) -> Bounds<Pixels> {
        Bounds {
            origin: self.origin + origin,
            size: size(self.block_width, self.line_height),
        }
    }

    fn bounds(&self, origin: gpui::Point<Pixels>) -> Bounds<Pixels> {
        match self.shape {
            CursorShape::Bar => Bounds {
                origin: self.origin + origin,
                size: size(px(2.0), self.line_height),
            },
            CursorShape::Block | CursorShape::Hollow => Bounds {
                origin: self.origin + origin,
                size: size(self.block_width, self.line_height),
            },
            CursorShape::Underscore => Bounds {
                origin: self.origin
                    + origin
                    + gpui::Point::new(Pixels::ZERO, self.line_height - px(2.0)),
                size: size(self.block_width, px(2.0)),
            },
        }
    }

    pub fn layout(
        &mut self,
        origin: gpui::Point<Pixels>,
        cursor_name: Option<CursorName>,
        cx: &mut WindowContext,
    ) {
        if let Some(cursor_name) = cursor_name {
            let bounds = self.bounds(origin);
            let text_size = self.line_height / 1.5;

            let name_origin = if cursor_name.is_top_row {
                point(bounds.right() - px(1.), bounds.top())
            } else {
                point(bounds.left(), bounds.top() - text_size / 2. - px(1.))
            };
            let mut name_element = div()
                .bg(self.color)
                .text_size(text_size)
                .px_0p5()
                .line_height(text_size + px(2.))
                .text_color(cursor_name.color)
                .child(cursor_name.string.clone())
                .into_any_element();

            name_element.prepaint_as_root(
                name_origin,
                size(AvailableSpace::MinContent, AvailableSpace::MinContent),
                cx,
            );

            self.cursor_name = Some(name_element);
        }
    }

    pub fn paint(&mut self, origin: gpui::Point<Pixels>, cx: &mut WindowContext) {
        let bounds = self.bounds(origin);

        //Draw background or border quad
        let cursor = if matches!(self.shape, CursorShape::Hollow) {
            outline(bounds, self.color)
        } else {
            fill(bounds, self.color)
        };

        if let Some(name) = &mut self.cursor_name {
            name.paint(cx);
        }

        cx.paint_quad(cursor);

        if let Some(block_text) = &self.block_text {
            block_text
                .paint(self.origin + origin, self.line_height, cx)
                .log_err();
        }
    }

    pub fn shape(&self) -> CursorShape {
        self.shape
    }
}

#[derive(Debug)]
pub struct HighlightedRange {
    pub start_y: Pixels,
    pub line_height: Pixels,
    pub lines: Vec<HighlightedRangeLine>,
    pub color: Hsla,
    pub corner_radius: Pixels,
}

#[derive(Debug)]
pub struct HighlightedRangeLine {
    pub start_x: Pixels,
    pub end_x: Pixels,
}

impl HighlightedRange {
    pub fn paint(&self, bounds: Bounds<Pixels>, cx: &mut WindowContext) {
        if self.lines.len() >= 2 && self.lines[0].start_x > self.lines[1].end_x {
            self.paint_lines(self.start_y, &self.lines[0..1], bounds, cx);
            self.paint_lines(
                self.start_y + self.line_height,
                &self.lines[1..],
                bounds,
                cx,
            );
        } else {
            self.paint_lines(self.start_y, &self.lines, bounds, cx);
        }
    }

    fn paint_lines(
        &self,
        start_y: Pixels,
        lines: &[HighlightedRangeLine],
        _bounds: Bounds<Pixels>,
        cx: &mut WindowContext,
    ) {
        if lines.is_empty() {
            return;
        }

        let first_line = lines.first().unwrap();
        let last_line = lines.last().unwrap();

        let first_top_left = point(first_line.start_x, start_y);
        let first_top_right = point(first_line.end_x, start_y);

        let curve_height = point(Pixels::ZERO, self.corner_radius);
        let curve_width = |start_x: Pixels, end_x: Pixels| {
            let max = (end_x - start_x) / 2.;
            let width = if max < self.corner_radius {
                max
            } else {
                self.corner_radius
            };

            point(width, Pixels::ZERO)
        };

        let top_curve_width = curve_width(first_line.start_x, first_line.end_x);
        let mut path = gpui::Path::new(first_top_right - top_curve_width);
        path.curve_to(first_top_right + curve_height, first_top_right);

        let mut iter = lines.iter().enumerate().peekable();
        while let Some((ix, line)) = iter.next() {
            let bottom_right = point(line.end_x, start_y + (ix + 1) as f32 * self.line_height);

            if let Some((_, next_line)) = iter.peek() {
                let next_top_right = point(next_line.end_x, bottom_right.y);

                match next_top_right.x.partial_cmp(&bottom_right.x).unwrap() {
                    Ordering::Equal => {
                        path.line_to(bottom_right);
                    }
                    Ordering::Less => {
                        let curve_width = curve_width(next_top_right.x, bottom_right.x);
                        path.line_to(bottom_right - curve_height);
                        if self.corner_radius > Pixels::ZERO {
                            path.curve_to(bottom_right - curve_width, bottom_right);
                        }
                        path.line_to(next_top_right + curve_width);
                        if self.corner_radius > Pixels::ZERO {
                            path.curve_to(next_top_right + curve_height, next_top_right);
                        }
                    }
                    Ordering::Greater => {
                        let curve_width = curve_width(bottom_right.x, next_top_right.x);
                        path.line_to(bottom_right - curve_height);
                        if self.corner_radius > Pixels::ZERO {
                            path.curve_to(bottom_right + curve_width, bottom_right);
                        }
                        path.line_to(next_top_right - curve_width);
                        if self.corner_radius > Pixels::ZERO {
                            path.curve_to(next_top_right + curve_height, next_top_right);
                        }
                    }
                }
            } else {
                let curve_width = curve_width(line.start_x, line.end_x);
                path.line_to(bottom_right - curve_height);
                if self.corner_radius > Pixels::ZERO {
                    path.curve_to(bottom_right - curve_width, bottom_right);
                }

                let bottom_left = point(line.start_x, bottom_right.y);
                path.line_to(bottom_left + curve_width);
                if self.corner_radius > Pixels::ZERO {
                    path.curve_to(bottom_left - curve_height, bottom_left);
                }
            }
        }

        if first_line.start_x > last_line.start_x {
            let curve_width = curve_width(last_line.start_x, first_line.start_x);
            let second_top_left = point(last_line.start_x, start_y + self.line_height);
            path.line_to(second_top_left + curve_height);
            if self.corner_radius > Pixels::ZERO {
                path.curve_to(second_top_left + curve_width, second_top_left);
            }
            let first_bottom_left = point(first_line.start_x, second_top_left.y);
            path.line_to(first_bottom_left - curve_width);
            if self.corner_radius > Pixels::ZERO {
                path.curve_to(first_bottom_left - curve_height, first_bottom_left);
            }
        }

        path.line_to(first_top_left + curve_height);
        if self.corner_radius > Pixels::ZERO {
            path.curve_to(first_top_left + top_curve_width, first_top_left);
        }
        path.line_to(first_top_right - top_curve_width);

        cx.paint_path(path, self.color);
    }
}

pub fn scale_vertical_mouse_autoscroll_delta(delta: Pixels) -> f32 {
    (delta.pow(1.5) / 100.0).into()
}

fn scale_horizontal_mouse_autoscroll_delta(delta: Pixels) -> f32 {
    (delta.pow(1.2) / 300.0).into()
}

#[cfg(test)]
mod tests {
    use super::*;
    use crate::{
        display_map::{BlockDisposition, BlockProperties},
        editor_tests::{init_test, update_test_language_settings},
        Editor, MultiBuffer,
    };
    use gpui::{TestAppContext, VisualTestContext};
    use language::language_settings;
    use log::info;
    use std::num::NonZeroU32;
    use ui::Context;
    use util::test::sample_text;

    #[gpui::test]
    fn test_shape_line_numbers(cx: &mut TestAppContext) {
        init_test(cx, |_| {});
        let window = cx.add_window(|cx| {
            let buffer = MultiBuffer::build_simple(&sample_text(6, 6, 'a'), cx);
            Editor::new(EditorMode::Full, buffer, None, cx)
        });

        let editor = window.root(cx).unwrap();
        let style = cx.update(|cx| editor.read(cx).style().unwrap().clone());
        let element = EditorElement::new(&editor, style);
        let snapshot = window.update(cx, |editor, cx| editor.snapshot(cx)).unwrap();

        let layouts = cx
            .update_window(*window, |_, cx| {
                element
                    .layout_line_numbers(
                        DisplayRow(0)..DisplayRow(6),
                        (0..6).map(MultiBufferRow).map(Some),
                        &Default::default(),
                        Some(DisplayPoint::new(DisplayRow(0), 0)),
                        &snapshot,
                        cx,
                    )
                    .0
            })
            .unwrap();
        assert_eq!(layouts.len(), 6);

        let relative_rows = window
            .update(cx, |editor, cx| {
                let snapshot = editor.snapshot(cx);
                element.calculate_relative_line_numbers(
                    &snapshot,
                    &(DisplayRow(0)..DisplayRow(6)),
                    Some(DisplayRow(3)),
                )
            })
            .unwrap();
        assert_eq!(relative_rows[&DisplayRow(0)], 3);
        assert_eq!(relative_rows[&DisplayRow(1)], 2);
        assert_eq!(relative_rows[&DisplayRow(2)], 1);
        // current line has no relative number
        assert_eq!(relative_rows[&DisplayRow(4)], 1);
        assert_eq!(relative_rows[&DisplayRow(5)], 2);

        // works if cursor is before screen
        let relative_rows = window
            .update(cx, |editor, cx| {
                let snapshot = editor.snapshot(cx);
                element.calculate_relative_line_numbers(
                    &snapshot,
                    &(DisplayRow(3)..DisplayRow(6)),
                    Some(DisplayRow(1)),
                )
            })
            .unwrap();
        assert_eq!(relative_rows.len(), 3);
        assert_eq!(relative_rows[&DisplayRow(3)], 2);
        assert_eq!(relative_rows[&DisplayRow(4)], 3);
        assert_eq!(relative_rows[&DisplayRow(5)], 4);

        // works if cursor is after screen
        let relative_rows = window
            .update(cx, |editor, cx| {
                let snapshot = editor.snapshot(cx);
                element.calculate_relative_line_numbers(
                    &snapshot,
                    &(DisplayRow(0)..DisplayRow(3)),
                    Some(DisplayRow(6)),
                )
            })
            .unwrap();
        assert_eq!(relative_rows.len(), 3);
        assert_eq!(relative_rows[&DisplayRow(0)], 5);
        assert_eq!(relative_rows[&DisplayRow(1)], 4);
        assert_eq!(relative_rows[&DisplayRow(2)], 3);
    }

    #[gpui::test]
    async fn test_vim_visual_selections(cx: &mut TestAppContext) {
        init_test(cx, |_| {});

        let window = cx.add_window(|cx| {
            let buffer = MultiBuffer::build_simple(&(sample_text(6, 6, 'a') + "\n"), cx);
            Editor::new(EditorMode::Full, buffer, None, cx)
        });
        let cx = &mut VisualTestContext::from_window(*window, cx);
        let editor = window.root(cx).unwrap();
        let style = cx.update(|cx| editor.read(cx).style().unwrap().clone());

        window
            .update(cx, |editor, cx| {
                editor.cursor_shape = CursorShape::Block;
                editor.change_selections(None, cx, |s| {
                    s.select_ranges([
                        Point::new(0, 0)..Point::new(1, 0),
                        Point::new(3, 2)..Point::new(3, 3),
                        Point::new(5, 6)..Point::new(6, 0),
                    ]);
                });
            })
            .unwrap();

        let (_, state) = cx.draw(point(px(500.), px(500.)), size(px(500.), px(500.)), |_| {
            EditorElement::new(&editor, style)
        });

        assert_eq!(state.selections.len(), 1);
        let local_selections = &state.selections[0].1;
        assert_eq!(local_selections.len(), 3);
        // moves cursor back one line
        assert_eq!(
            local_selections[0].head,
            DisplayPoint::new(DisplayRow(0), 6)
        );
        assert_eq!(
            local_selections[0].range,
            DisplayPoint::new(DisplayRow(0), 0)..DisplayPoint::new(DisplayRow(1), 0)
        );

        // moves cursor back one column
        assert_eq!(
            local_selections[1].range,
            DisplayPoint::new(DisplayRow(3), 2)..DisplayPoint::new(DisplayRow(3), 3)
        );
        assert_eq!(
            local_selections[1].head,
            DisplayPoint::new(DisplayRow(3), 2)
        );

        // leaves cursor on the max point
        assert_eq!(
            local_selections[2].range,
            DisplayPoint::new(DisplayRow(5), 6)..DisplayPoint::new(DisplayRow(6), 0)
        );
        assert_eq!(
            local_selections[2].head,
            DisplayPoint::new(DisplayRow(6), 0)
        );

        // active lines does not include 1 (even though the range of the selection does)
        assert_eq!(
            state.active_rows.keys().cloned().collect::<Vec<_>>(),
            vec![DisplayRow(0), DisplayRow(3), DisplayRow(5), DisplayRow(6)]
        );

        // multi-buffer support
        // in DisplayPoint coordinates, this is what we're dealing with:
        //  0: [[file
        //  1:   header]]
        //  2: aaaaaa
        //  3: bbbbbb
        //  4: cccccc
        //  5:
        //  6: ...
        //  7: ffffff
        //  8: gggggg
        //  9: hhhhhh
        // 10:
        // 11: [[file
        // 12:   header]]
        // 13: bbbbbb
        // 14: cccccc
        // 15: dddddd
        let window = cx.add_window(|cx| {
            let buffer = MultiBuffer::build_multi(
                [
                    (
                        &(sample_text(8, 6, 'a') + "\n"),
                        vec![
                            Point::new(0, 0)..Point::new(3, 0),
                            Point::new(4, 0)..Point::new(7, 0),
                        ],
                    ),
                    (
                        &(sample_text(8, 6, 'a') + "\n"),
                        vec![Point::new(1, 0)..Point::new(3, 0)],
                    ),
                ],
                cx,
            );
            Editor::new(EditorMode::Full, buffer, None, cx)
        });
        let editor = window.root(cx).unwrap();
        let style = cx.update(|cx| editor.read(cx).style().unwrap().clone());
        let _state = window.update(cx, |editor, cx| {
            editor.cursor_shape = CursorShape::Block;
            editor.change_selections(None, cx, |s| {
                s.select_display_ranges([
                    DisplayPoint::new(DisplayRow(4), 0)..DisplayPoint::new(DisplayRow(7), 0),
                    DisplayPoint::new(DisplayRow(10), 0)..DisplayPoint::new(DisplayRow(13), 0),
                ]);
            });
        });

        let (_, state) = cx.draw(point(px(500.), px(500.)), size(px(500.), px(500.)), |_| {
            EditorElement::new(&editor, style)
        });
        assert_eq!(state.selections.len(), 1);
        let local_selections = &state.selections[0].1;
        assert_eq!(local_selections.len(), 2);

        // moves cursor on excerpt boundary back a line
        // and doesn't allow selection to bleed through
        assert_eq!(
            local_selections[0].range,
            DisplayPoint::new(DisplayRow(4), 0)..DisplayPoint::new(DisplayRow(6), 0)
        );
        assert_eq!(
            local_selections[0].head,
            DisplayPoint::new(DisplayRow(5), 0)
        );
        // moves cursor on buffer boundary back two lines
        // and doesn't allow selection to bleed through
        assert_eq!(
            local_selections[1].range,
            DisplayPoint::new(DisplayRow(10), 0)..DisplayPoint::new(DisplayRow(11), 0)
        );
        assert_eq!(
            local_selections[1].head,
            DisplayPoint::new(DisplayRow(10), 0)
        );
    }

    #[gpui::test]
    fn test_layout_with_placeholder_text_and_blocks(cx: &mut TestAppContext) {
        init_test(cx, |_| {});

        let window = cx.add_window(|cx| {
            let buffer = MultiBuffer::build_simple("", cx);
            Editor::new(EditorMode::Full, buffer, None, cx)
        });
        let cx = &mut VisualTestContext::from_window(*window, cx);
        let editor = window.root(cx).unwrap();
        let style = cx.update(|cx| editor.read(cx).style().unwrap().clone());
        window
            .update(cx, |editor, cx| {
                editor.set_placeholder_text("hello", cx);
                editor.insert_blocks(
                    [BlockProperties {
                        style: BlockStyle::Fixed,
                        disposition: BlockDisposition::Above,
                        height: 3,
                        position: Anchor::min(),
                        render: Box::new(|_| div().into_any()),
                    }],
                    None,
                    cx,
                );

                // Blur the editor so that it displays placeholder text.
                cx.blur();
            })
            .unwrap();

        let (_, state) = cx.draw(point(px(500.), px(500.)), size(px(500.), px(500.)), |_| {
            EditorElement::new(&editor, style)
        });
        assert_eq!(state.position_map.line_layouts.len(), 4);
        assert_eq!(
            state
                .line_numbers
                .iter()
                .map(Option::is_some)
                .collect::<Vec<_>>(),
            &[false, false, false, true]
        );
    }

    #[gpui::test]
    fn test_all_invisibles_drawing(cx: &mut TestAppContext) {
        const TAB_SIZE: u32 = 4;

        let input_text = "\t \t|\t| a b";
        let expected_invisibles = vec![
            Invisible::Tab {
                line_start_offset: 0,
            },
            Invisible::Whitespace {
                line_offset: TAB_SIZE as usize,
            },
            Invisible::Tab {
                line_start_offset: TAB_SIZE as usize + 1,
            },
            Invisible::Tab {
                line_start_offset: TAB_SIZE as usize * 2 + 1,
            },
            Invisible::Whitespace {
                line_offset: TAB_SIZE as usize * 3 + 1,
            },
            Invisible::Whitespace {
                line_offset: TAB_SIZE as usize * 3 + 3,
            },
        ];
        assert_eq!(
            expected_invisibles.len(),
            input_text
                .chars()
                .filter(|initial_char| initial_char.is_whitespace())
                .count(),
            "Hardcoded expected invisibles differ from the actual ones in '{input_text}'"
        );

        init_test(cx, |s| {
            s.defaults.show_whitespaces = Some(ShowWhitespaceSetting::All);
            s.defaults.tab_size = NonZeroU32::new(TAB_SIZE);
        });

        let actual_invisibles =
            collect_invisibles_from_new_editor(cx, EditorMode::Full, &input_text, px(500.0));

        assert_eq!(expected_invisibles, actual_invisibles);
    }

    #[gpui::test]
    fn test_invisibles_dont_appear_in_certain_editors(cx: &mut TestAppContext) {
        init_test(cx, |s| {
            s.defaults.show_whitespaces = Some(ShowWhitespaceSetting::All);
            s.defaults.tab_size = NonZeroU32::new(4);
        });

        for editor_mode_without_invisibles in [
            EditorMode::SingleLine,
            EditorMode::AutoHeight { max_lines: 100 },
        ] {
            let invisibles = collect_invisibles_from_new_editor(
                cx,
                editor_mode_without_invisibles,
                "\t\t\t| | a b",
                px(500.0),
            );
            assert!(invisibles.is_empty(),
                    "For editor mode {editor_mode_without_invisibles:?} no invisibles was expected but got {invisibles:?}");
        }
    }

    #[gpui::test]
    fn test_wrapped_invisibles_drawing(cx: &mut TestAppContext) {
        let tab_size = 4;
        let input_text = "a\tbcd   ".repeat(9);
        let repeated_invisibles = [
            Invisible::Tab {
                line_start_offset: 1,
            },
            Invisible::Whitespace {
                line_offset: tab_size as usize + 3,
            },
            Invisible::Whitespace {
                line_offset: tab_size as usize + 4,
            },
            Invisible::Whitespace {
                line_offset: tab_size as usize + 5,
            },
        ];
        let expected_invisibles = std::iter::once(repeated_invisibles)
            .cycle()
            .take(9)
            .flatten()
            .collect::<Vec<_>>();
        assert_eq!(
            expected_invisibles.len(),
            input_text
                .chars()
                .filter(|initial_char| initial_char.is_whitespace())
                .count(),
            "Hardcoded expected invisibles differ from the actual ones in '{input_text}'"
        );
        info!("Expected invisibles: {expected_invisibles:?}");

        init_test(cx, |_| {});

        // Put the same string with repeating whitespace pattern into editors of various size,
        // take deliberately small steps during resizing, to put all whitespace kinds near the wrap point.
        let resize_step = 10.0;
        let mut editor_width = 200.0;
        while editor_width <= 1000.0 {
            update_test_language_settings(cx, |s| {
                s.defaults.tab_size = NonZeroU32::new(tab_size);
                s.defaults.show_whitespaces = Some(ShowWhitespaceSetting::All);
                s.defaults.preferred_line_length = Some(editor_width as u32);
                s.defaults.soft_wrap = Some(language_settings::SoftWrap::PreferredLineLength);
            });

            let actual_invisibles = collect_invisibles_from_new_editor(
                cx,
                EditorMode::Full,
                &input_text,
                px(editor_width),
            );

            // Whatever the editor size is, ensure it has the same invisible kinds in the same order
            // (no good guarantees about the offsets: wrapping could trigger padding and its tests should check the offsets).
            let mut i = 0;
            for (actual_index, actual_invisible) in actual_invisibles.iter().enumerate() {
                i = actual_index;
                match expected_invisibles.get(i) {
                    Some(expected_invisible) => match (expected_invisible, actual_invisible) {
                        (Invisible::Whitespace { .. }, Invisible::Whitespace { .. })
                        | (Invisible::Tab { .. }, Invisible::Tab { .. }) => {}
                        _ => {
                            panic!("At index {i}, expected invisible {expected_invisible:?} does not match actual {actual_invisible:?} by kind. Actual invisibles: {actual_invisibles:?}")
                        }
                    },
                    None => panic!("Unexpected extra invisible {actual_invisible:?} at index {i}"),
                }
            }
            let missing_expected_invisibles = &expected_invisibles[i + 1..];
            assert!(
                missing_expected_invisibles.is_empty(),
                "Missing expected invisibles after index {i}: {missing_expected_invisibles:?}"
            );

            editor_width += resize_step;
        }
    }

    fn collect_invisibles_from_new_editor(
        cx: &mut TestAppContext,
        editor_mode: EditorMode,
        input_text: &str,
        editor_width: Pixels,
    ) -> Vec<Invisible> {
        info!(
            "Creating editor with mode {editor_mode:?}, width {}px and text '{input_text}'",
            editor_width.0
        );
        let window = cx.add_window(|cx| {
            let buffer = MultiBuffer::build_simple(&input_text, cx);
            Editor::new(editor_mode, buffer, None, cx)
        });
        let cx = &mut VisualTestContext::from_window(*window, cx);
        let editor = window.root(cx).unwrap();
        let style = cx.update(|cx| editor.read(cx).style().unwrap().clone());
        window
            .update(cx, |editor, cx| {
                editor.set_soft_wrap_mode(language_settings::SoftWrap::EditorWidth, cx);
                editor.set_wrap_width(Some(editor_width), cx);
            })
            .unwrap();
        let (_, state) = cx.draw(point(px(500.), px(500.)), size(px(500.), px(500.)), |_| {
            EditorElement::new(&editor, style)
        });
        state
            .position_map
            .line_layouts
            .iter()
            .flat_map(|line_with_invisibles| &line_with_invisibles.invisibles)
            .cloned()
            .collect()
    }
}

pub fn register_action<T: Action>(
    view: &View<Editor>,
    cx: &mut WindowContext,
    listener: impl Fn(&mut Editor, &T, &mut ViewContext<Editor>) + 'static,
) {
    let view = view.clone();
    cx.on_action(TypeId::of::<T>(), move |action, phase, cx| {
        let action = action.downcast_ref().unwrap();
        if phase == DispatchPhase::Bubble {
            view.update(cx, |editor, cx| {
                listener(editor, action, cx);
            })
        }
    })
}

fn compute_auto_height_layout(
    editor: &mut Editor,
    max_lines: usize,
    max_line_number_width: Pixels,
    known_dimensions: Size<Option<Pixels>>,
    available_width: AvailableSpace,
    cx: &mut ViewContext<Editor>,
) -> Option<Size<Pixels>> {
    let width = known_dimensions.width.or_else(|| {
        if let AvailableSpace::Definite(available_width) = available_width {
            Some(available_width)
        } else {
            None
        }
    })?;
    if let Some(height) = known_dimensions.height {
        return Some(size(width, height));
    }

    let style = editor.style.as_ref().unwrap();
    let font_id = cx.text_system().resolve_font(&style.text.font());
    let font_size = style.text.font_size.to_pixels(cx.rem_size());
    let line_height = style.text.line_height_in_pixels(cx.rem_size());
    let em_width = cx
        .text_system()
        .typographic_bounds(font_id, font_size, 'm')
        .unwrap()
        .size
        .width;

    let mut snapshot = editor.snapshot(cx);
    let gutter_dimensions =
        snapshot.gutter_dimensions(font_id, font_size, em_width, max_line_number_width, cx);

    editor.gutter_dimensions = gutter_dimensions;
    let text_width = width - gutter_dimensions.width;
    let overscroll = size(em_width, px(0.));

    let editor_width = text_width - gutter_dimensions.margin - overscroll.width - em_width;
    if editor.set_wrap_width(Some(editor_width), cx) {
        snapshot = editor.snapshot(cx);
    }

    let scroll_height = Pixels::from(snapshot.max_point().row().next_row().0) * line_height;
    let height = scroll_height
        .max(line_height)
        .min(line_height * max_lines as f32);

    Some(size(width, height))
}<|MERGE_RESOLUTION|>--- conflicted
+++ resolved
@@ -4,19 +4,14 @@
         BlockContext, BlockStyle, DisplaySnapshot, FoldStatus, HighlightedChunk, ToDisplayPoint,
         TransformBlock,
     },
-<<<<<<< HEAD
     editor_settings::{
         DoubleClickInMultibuffer, IndentGuideBackgroundColorMode, IndentGuideColorMode,
         MultiCursorModifier, ShowScrollbar,
     },
-    git::{blame::GitBlame, diff_hunk_to_display, DisplayDiffHunk},
-=======
-    editor_settings::{DoubleClickInMultibuffer, MultiCursorModifier, ShowScrollbar},
     git::{
         blame::{CommitDetails, GitBlame},
         diff_hunk_to_display, DisplayDiffHunk,
     },
->>>>>>> 2e8197ce
     hover_popover::{
         self, hover_at, HOVER_POPOVER_GAP, MIN_POPOVER_CHARACTER_WIDTH, MIN_POPOVER_LINE_HEIGHT,
     },
@@ -4497,16 +4492,10 @@
     scrollbar_layout: Option<ScrollbarLayout>,
     mode: EditorMode,
     wrap_guides: SmallVec<[(Pixels, bool); 2]>,
-<<<<<<< HEAD
     indent_guides: Option<Vec<IndentGuideLayout>>,
-    visible_display_row_range: Range<u32>,
-    active_rows: BTreeMap<u32, bool>,
-    highlighted_rows: BTreeMap<u32, Hsla>,
-=======
     visible_display_row_range: Range<DisplayRow>,
     active_rows: BTreeMap<DisplayRow, bool>,
     highlighted_rows: BTreeMap<DisplayRow, Hsla>,
->>>>>>> 2e8197ce
     line_numbers: Vec<Option<ShapedLine>>,
     display_hunks: Vec<(DisplayDiffHunk, Option<Hitbox>)>,
     blamed_display_rows: Option<Vec<AnyElement>>,
