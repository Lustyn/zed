mod anchor;

pub use anchor::{Anchor, AnchorRangeExt, Offset};
use anyhow::{anyhow, Result};
use clock::ReplicaId;
use collections::{BTreeMap, Bound, HashMap, HashSet};
use futures::{channel::mpsc, SinkExt};
use git::diff::DiffHunk;
use gpui::{AppContext, EventEmitter, Model, ModelContext};
use itertools::Itertools;
use language::{
    char_kind,
    language_settings::{language_settings, LanguageSettings},
<<<<<<< HEAD
    AutoindentMode, Buffer, BufferChunks, BufferSnapshot, Capability, CharKind, Chunk, CursorShape,
    DiagnosticEntry, File, IndentGuide, IndentSize, Language, LanguageScope, OffsetRangeExt,
    OffsetUtf16, Outline, OutlineItem, Point, PointUtf16, Runnable, Selection, TextDimension,
    ToOffset as _, ToOffsetUtf16 as _, ToPoint as _, ToPointUtf16 as _, TransactionId, Unclipped,
=======
    AutoindentMode, Buffer, BufferChunks, BufferRow, BufferSnapshot, Capability, CharKind, Chunk,
    CursorShape, DiagnosticEntry, File, IndentSize, Language, LanguageScope, OffsetRangeExt,
    OffsetUtf16, Outline, OutlineItem, Point, PointUtf16, Selection, TextDimension, ToOffset as _,
    ToOffsetUtf16 as _, ToPoint as _, ToPointUtf16 as _, TransactionId, Unclipped,
>>>>>>> 2e8197ce
};
use smallvec::SmallVec;
use std::{
    borrow::Cow,
    cell::{Ref, RefCell},
    cmp, fmt,
    future::Future,
    io,
    iter::{self, FromIterator},
    mem,
    ops::{Range, RangeBounds, Sub},
    str,
    sync::Arc,
    time::{Duration, Instant},
};
use sum_tree::{Bias, Cursor, SumTree};
use text::{
    locator::Locator,
    subscription::{Subscription, Topic},
    BufferId, Edit, TextSummary,
};
use theme::SyntaxTheme;

use util::post_inc;

#[cfg(any(test, feature = "test-support"))]
use gpui::Context;

const NEWLINES: &[u8] = &[b'\n'; u8::MAX as usize];

#[derive(Debug, Default, Clone, Copy, Hash, PartialEq, Eq, PartialOrd, Ord)]
pub struct ExcerptId(usize);

/// One or more [`Buffers`](Buffer) being edited in a single view.
///
/// See <https://zed.dev/features#multi-buffers>
pub struct MultiBuffer {
    /// A snapshot of the [`Excerpt`]s in the MultiBuffer.
    /// Use [`MultiBuffer::snapshot`] to get a up-to-date snapshot.
    snapshot: RefCell<MultiBufferSnapshot>,
    /// Contains the state of the buffers being edited
    buffers: RefCell<HashMap<BufferId, BufferState>>,
    subscriptions: Topic,
    /// If true, the multi-buffer only contains a single [`Buffer`] and a single [`Excerpt`]
    singleton: bool,
    replica_id: ReplicaId,
    history: History,
    title: Option<String>,
    capability: Capability,
}

#[derive(Clone, Debug, PartialEq, Eq)]
pub enum Event {
    ExcerptsAdded {
        buffer: Model<Buffer>,
        predecessor: ExcerptId,
        excerpts: Vec<(ExcerptId, ExcerptRange<language::Anchor>)>,
    },
    ExcerptsRemoved {
        ids: Vec<ExcerptId>,
    },
    ExcerptsEdited {
        ids: Vec<ExcerptId>,
    },
    Edited {
        singleton_buffer_edited: bool,
    },
    TransactionUndone {
        transaction_id: TransactionId,
    },
    Reloaded,
    DiffBaseChanged,
    DiffUpdated {
        buffer: Model<Buffer>,
    },
    LanguageChanged,
    CapabilityChanged,
    Reparsed,
    Saved,
    FileHandleChanged,
    Closed,
    DirtyChanged,
    DiagnosticsUpdated,
}

pub type MultiBufferPoint = Point;

#[derive(Copy, Clone, Debug, Default, Eq, Ord, PartialOrd, PartialEq, serde::Deserialize)]
#[serde(transparent)]
pub struct MultiBufferRow(pub u32);

impl MultiBufferRow {
    pub const MIN: Self = Self(0);
    pub const MAX: Self = Self(u32::MAX);
}
#[derive(Clone)]
struct History {
    next_transaction_id: TransactionId,
    undo_stack: Vec<Transaction>,
    redo_stack: Vec<Transaction>,
    transaction_depth: usize,
    group_interval: Duration,
}

#[derive(Clone)]
struct Transaction {
    id: TransactionId,
    buffer_transactions: HashMap<BufferId, text::TransactionId>,
    first_edit_at: Instant,
    last_edit_at: Instant,
    suppress_grouping: bool,
}

pub trait ToOffset: 'static + fmt::Debug {
    fn to_offset(&self, snapshot: &MultiBufferSnapshot) -> usize;
}

pub trait ToOffsetUtf16: 'static + fmt::Debug {
    fn to_offset_utf16(&self, snapshot: &MultiBufferSnapshot) -> OffsetUtf16;
}

pub trait ToPoint: 'static + fmt::Debug {
    fn to_point(&self, snapshot: &MultiBufferSnapshot) -> Point;
}

pub trait ToPointUtf16: 'static + fmt::Debug {
    fn to_point_utf16(&self, snapshot: &MultiBufferSnapshot) -> PointUtf16;
}

struct BufferState {
    buffer: Model<Buffer>,
    last_version: clock::Global,
    last_parse_count: usize,
    last_selections_update_count: usize,
    last_diagnostics_update_count: usize,
    last_file_update_count: usize,
    last_git_diff_update_count: usize,
    excerpts: Vec<Locator>,
    _subscriptions: [gpui::Subscription; 2],
}

/// The contents of a [`MultiBuffer`] at a single point in time.
#[derive(Clone, Default)]
pub struct MultiBufferSnapshot {
    singleton: bool,
    excerpts: SumTree<Excerpt>,
    excerpt_ids: SumTree<ExcerptIdMapping>,
    parse_count: usize,
    diagnostics_update_count: usize,
    trailing_excerpt_update_count: usize,
    git_diff_update_count: usize,
    edit_count: usize,
    is_dirty: bool,
    has_conflict: bool,
    show_headers: bool,
}

/// A boundary between [`Excerpt`]s in a [`MultiBuffer`]
pub struct ExcerptBoundary {
    pub id: ExcerptId,
    pub row: MultiBufferRow,
    pub buffer: BufferSnapshot,
    pub range: ExcerptRange<text::Anchor>,
    /// It's possible to have multiple excerpts in the same buffer,
    /// and they are rendered together without a new File header.
    ///
    /// This flag indicates that the excerpt is the first one in the buffer.
    pub starts_new_buffer: bool,
}

/// A slice into a [`Buffer`] that is being edited in a [`MultiBuffer`].
#[derive(Clone)]
struct Excerpt {
    /// The unique identifier for this excerpt
    id: ExcerptId,
    /// The location of the excerpt in the [`MultiBuffer`]
    locator: Locator,
    /// The buffer being excerpted
    buffer_id: BufferId,
    /// A snapshot of the buffer being excerpted
    buffer: BufferSnapshot,
    /// The range of the buffer to be shown in the excerpt
    range: ExcerptRange<text::Anchor>,
    /// The last row in the excerpted slice of the buffer
    max_buffer_row: BufferRow,
    /// A summary of the text in the excerpt
    text_summary: TextSummary,
    has_trailing_newline: bool,
}

/// A public view into an [`Excerpt`] in a [`MultiBuffer`].
///
/// Contains methods for getting the [`Buffer`] of the excerpt,
/// as well as mapping offsets to/from buffer and multibuffer coordinates.
#[derive(Clone)]
pub struct MultiBufferExcerpt<'a> {
    excerpt: &'a Excerpt,
    excerpt_offset: usize,
}

#[derive(Clone, Debug)]
struct ExcerptIdMapping {
    id: ExcerptId,
    locator: Locator,
}

/// A range of text from a single [`Buffer`], to be shown as an [`Excerpt`].
/// These ranges are relative to the buffer itself
#[derive(Clone, Debug, Eq, PartialEq)]
pub struct ExcerptRange<T> {
    /// The full range of text to be shown in the excerpt.
    pub context: Range<T>,
    /// The primary range of text to be highlighted in the excerpt.
    /// In a multi-buffer search, this would be the text that matched the search
    pub primary: Option<Range<T>>,
}

#[derive(Clone, Debug, Default)]
struct ExcerptSummary {
    excerpt_id: ExcerptId,
    /// The location of the last [`Excerpt`] being summarized
    excerpt_locator: Locator,
    /// The maximum row of the [`Excerpt`]s being summarized
    max_buffer_row: MultiBufferRow,
    text: TextSummary,
}

#[derive(Clone)]
pub struct MultiBufferRows<'a> {
    buffer_row_range: Range<u32>,
    excerpts: Cursor<'a, Excerpt, Point>,
}

pub struct MultiBufferChunks<'a> {
    range: Range<usize>,
    excerpts: Cursor<'a, Excerpt, usize>,
    excerpt_chunks: Option<ExcerptChunks<'a>>,
    language_aware: bool,
}

pub struct MultiBufferBytes<'a> {
    range: Range<usize>,
    excerpts: Cursor<'a, Excerpt, usize>,
    excerpt_bytes: Option<ExcerptBytes<'a>>,
    chunk: &'a [u8],
}

pub struct ReversedMultiBufferBytes<'a> {
    range: Range<usize>,
    excerpts: Cursor<'a, Excerpt, usize>,
    excerpt_bytes: Option<ExcerptBytes<'a>>,
    chunk: &'a [u8],
}

struct ExcerptChunks<'a> {
    content_chunks: BufferChunks<'a>,
    footer_height: usize,
}

struct ExcerptBytes<'a> {
    content_bytes: text::Bytes<'a>,
    padding_height: usize,
    reversed: bool,
}

impl MultiBuffer {
    pub fn new(replica_id: ReplicaId, capability: Capability) -> Self {
        Self {
            snapshot: RefCell::new(MultiBufferSnapshot {
                show_headers: true,
                ..MultiBufferSnapshot::default()
            }),
            buffers: RefCell::default(),
            subscriptions: Topic::default(),
            singleton: false,
            capability,
            replica_id,
            title: None,
            history: History {
                next_transaction_id: clock::Lamport::default(),
                undo_stack: Vec::new(),
                redo_stack: Vec::new(),
                transaction_depth: 0,
                group_interval: Duration::from_millis(300),
            },
        }
    }

    pub fn without_headers(replica_id: ReplicaId, capability: Capability) -> Self {
        Self {
            snapshot: Default::default(),
            buffers: Default::default(),
            subscriptions: Default::default(),
            singleton: false,
            capability,
            replica_id,
            history: History {
                next_transaction_id: Default::default(),
                undo_stack: Default::default(),
                redo_stack: Default::default(),
                transaction_depth: 0,
                group_interval: Duration::from_millis(300),
            },
            title: Default::default(),
        }
    }

    pub fn clone(&self, new_cx: &mut ModelContext<Self>) -> Self {
        let mut buffers = HashMap::default();
        for (buffer_id, buffer_state) in self.buffers.borrow().iter() {
            buffers.insert(
                *buffer_id,
                BufferState {
                    buffer: buffer_state.buffer.clone(),
                    last_version: buffer_state.last_version.clone(),
                    last_parse_count: buffer_state.last_parse_count,
                    last_selections_update_count: buffer_state.last_selections_update_count,
                    last_diagnostics_update_count: buffer_state.last_diagnostics_update_count,
                    last_file_update_count: buffer_state.last_file_update_count,
                    last_git_diff_update_count: buffer_state.last_git_diff_update_count,
                    excerpts: buffer_state.excerpts.clone(),
                    _subscriptions: [
                        new_cx.observe(&buffer_state.buffer, |_, _, cx| cx.notify()),
                        new_cx.subscribe(&buffer_state.buffer, Self::on_buffer_event),
                    ],
                },
            );
        }
        Self {
            snapshot: RefCell::new(self.snapshot.borrow().clone()),
            buffers: RefCell::new(buffers),
            subscriptions: Default::default(),
            singleton: self.singleton,
            capability: self.capability,
            replica_id: self.replica_id,
            history: self.history.clone(),
            title: self.title.clone(),
        }
    }

    pub fn with_title(mut self, title: String) -> Self {
        self.title = Some(title);
        self
    }

    pub fn read_only(&self) -> bool {
        self.capability == Capability::ReadOnly
    }

    pub fn singleton(buffer: Model<Buffer>, cx: &mut ModelContext<Self>) -> Self {
        let mut this = Self::new(buffer.read(cx).replica_id(), buffer.read(cx).capability());
        this.singleton = true;
        this.push_excerpts(
            buffer,
            [ExcerptRange {
                context: text::Anchor::MIN..text::Anchor::MAX,
                primary: None,
            }],
            cx,
        );
        this.snapshot.borrow_mut().singleton = true;
        this
    }

    pub fn replica_id(&self) -> ReplicaId {
        self.replica_id
    }

    /// Returns an up-to-date snapshot of the MultiBuffer.
    pub fn snapshot(&self, cx: &AppContext) -> MultiBufferSnapshot {
        self.sync(cx);
        self.snapshot.borrow().clone()
    }

    pub fn read(&self, cx: &AppContext) -> Ref<MultiBufferSnapshot> {
        self.sync(cx);
        self.snapshot.borrow()
    }

    pub fn as_singleton(&self) -> Option<Model<Buffer>> {
        if self.singleton {
            return Some(
                self.buffers
                    .borrow()
                    .values()
                    .next()
                    .unwrap()
                    .buffer
                    .clone(),
            );
        } else {
            None
        }
    }

    pub fn is_singleton(&self) -> bool {
        self.singleton
    }

    pub fn subscribe(&mut self) -> Subscription {
        self.subscriptions.subscribe()
    }

    pub fn is_dirty(&self, cx: &AppContext) -> bool {
        self.read(cx).is_dirty()
    }

    pub fn has_conflict(&self, cx: &AppContext) -> bool {
        self.read(cx).has_conflict()
    }

    // The `is_empty` signature doesn't match what clippy expects
    #[allow(clippy::len_without_is_empty)]
    pub fn len(&self, cx: &AppContext) -> usize {
        self.read(cx).len()
    }

    pub fn is_empty(&self, cx: &AppContext) -> bool {
        self.len(cx) != 0
    }

    pub fn symbols_containing<T: ToOffset>(
        &self,
        offset: T,
        theme: Option<&SyntaxTheme>,
        cx: &AppContext,
    ) -> Option<(BufferId, Vec<OutlineItem<Anchor>>)> {
        self.read(cx).symbols_containing(offset, theme)
    }

    pub fn edit<I, S, T>(
        &mut self,
        edits: I,
        mut autoindent_mode: Option<AutoindentMode>,
        cx: &mut ModelContext<Self>,
    ) where
        I: IntoIterator<Item = (Range<S>, T)>,
        S: ToOffset,
        T: Into<Arc<str>>,
    {
        if self.read_only() {
            return;
        }
        if self.buffers.borrow().is_empty() {
            return;
        }

        let snapshot = self.read(cx);
        let edits = edits.into_iter().map(|(range, new_text)| {
            let mut range = range.start.to_offset(&snapshot)..range.end.to_offset(&snapshot);
            if range.start > range.end {
                mem::swap(&mut range.start, &mut range.end);
            }
            (range, new_text)
        });

        if let Some(buffer) = self.as_singleton() {
            return buffer.update(cx, |buffer, cx| {
                buffer.edit(edits, autoindent_mode, cx);
            });
        }

        let original_indent_columns = match &mut autoindent_mode {
            Some(AutoindentMode::Block {
                original_indent_columns,
            }) => mem::take(original_indent_columns),
            _ => Default::default(),
        };

        struct BufferEdit {
            range: Range<usize>,
            new_text: Arc<str>,
            is_insertion: bool,
            original_indent_column: u32,
        }
        let mut buffer_edits: HashMap<BufferId, Vec<BufferEdit>> = Default::default();
        let mut edited_excerpt_ids = Vec::new();
        let mut cursor = snapshot.excerpts.cursor::<usize>();
        for (ix, (range, new_text)) in edits.enumerate() {
            let new_text: Arc<str> = new_text.into();
            let original_indent_column = original_indent_columns.get(ix).copied().unwrap_or(0);
            cursor.seek(&range.start, Bias::Right, &());
            if cursor.item().is_none() && range.start == *cursor.start() {
                cursor.prev(&());
            }
            let start_excerpt = cursor.item().expect("start offset out of bounds");
            let start_overshoot = range.start - cursor.start();
            let buffer_start = start_excerpt
                .range
                .context
                .start
                .to_offset(&start_excerpt.buffer)
                + start_overshoot;
            edited_excerpt_ids.push(start_excerpt.id);

            cursor.seek(&range.end, Bias::Right, &());
            if cursor.item().is_none() && range.end == *cursor.start() {
                cursor.prev(&());
            }
            let end_excerpt = cursor.item().expect("end offset out of bounds");
            let end_overshoot = range.end - cursor.start();
            let buffer_end = end_excerpt
                .range
                .context
                .start
                .to_offset(&end_excerpt.buffer)
                + end_overshoot;

            if start_excerpt.id == end_excerpt.id {
                buffer_edits
                    .entry(start_excerpt.buffer_id)
                    .or_insert(Vec::new())
                    .push(BufferEdit {
                        range: buffer_start..buffer_end,
                        new_text,
                        is_insertion: true,
                        original_indent_column,
                    });
            } else {
                edited_excerpt_ids.push(end_excerpt.id);
                let start_excerpt_range = buffer_start
                    ..start_excerpt
                        .range
                        .context
                        .end
                        .to_offset(&start_excerpt.buffer);
                let end_excerpt_range = end_excerpt
                    .range
                    .context
                    .start
                    .to_offset(&end_excerpt.buffer)
                    ..buffer_end;
                buffer_edits
                    .entry(start_excerpt.buffer_id)
                    .or_insert(Vec::new())
                    .push(BufferEdit {
                        range: start_excerpt_range,
                        new_text: new_text.clone(),
                        is_insertion: true,
                        original_indent_column,
                    });
                buffer_edits
                    .entry(end_excerpt.buffer_id)
                    .or_insert(Vec::new())
                    .push(BufferEdit {
                        range: end_excerpt_range,
                        new_text: new_text.clone(),
                        is_insertion: false,
                        original_indent_column,
                    });

                cursor.seek(&range.start, Bias::Right, &());
                cursor.next(&());
                while let Some(excerpt) = cursor.item() {
                    if excerpt.id == end_excerpt.id {
                        break;
                    }
                    buffer_edits
                        .entry(excerpt.buffer_id)
                        .or_insert(Vec::new())
                        .push(BufferEdit {
                            range: excerpt.range.context.to_offset(&excerpt.buffer),
                            new_text: new_text.clone(),
                            is_insertion: false,
                            original_indent_column,
                        });
                    edited_excerpt_ids.push(excerpt.id);
                    cursor.next(&());
                }
            }
        }

        drop(cursor);
        drop(snapshot);
        // Non-generic part of edit, hoisted out to avoid blowing up LLVM IR.
        fn tail(
            this: &mut MultiBuffer,
            buffer_edits: HashMap<BufferId, Vec<BufferEdit>>,
            autoindent_mode: Option<AutoindentMode>,
            edited_excerpt_ids: Vec<ExcerptId>,
            cx: &mut ModelContext<MultiBuffer>,
        ) {
            for (buffer_id, mut edits) in buffer_edits {
                edits.sort_unstable_by_key(|edit| edit.range.start);
                this.buffers.borrow()[&buffer_id]
                    .buffer
                    .update(cx, |buffer, cx| {
                        let mut edits = edits.into_iter().peekable();
                        let mut insertions = Vec::new();
                        let mut original_indent_columns = Vec::new();
                        let mut deletions = Vec::new();
                        let empty_str: Arc<str> = "".into();
                        while let Some(BufferEdit {
                            mut range,
                            new_text,
                            mut is_insertion,
                            original_indent_column,
                        }) = edits.next()
                        {
                            while let Some(BufferEdit {
                                range: next_range,
                                is_insertion: next_is_insertion,
                                ..
                            }) = edits.peek()
                            {
                                if range.end >= next_range.start {
                                    range.end = cmp::max(next_range.end, range.end);
                                    is_insertion |= *next_is_insertion;
                                    edits.next();
                                } else {
                                    break;
                                }
                            }

                            if is_insertion {
                                original_indent_columns.push(original_indent_column);
                                insertions.push((
                                    buffer.anchor_before(range.start)
                                        ..buffer.anchor_before(range.end),
                                    new_text.clone(),
                                ));
                            } else if !range.is_empty() {
                                deletions.push((
                                    buffer.anchor_before(range.start)
                                        ..buffer.anchor_before(range.end),
                                    empty_str.clone(),
                                ));
                            }
                        }

                        let deletion_autoindent_mode =
                            if let Some(AutoindentMode::Block { .. }) = autoindent_mode {
                                Some(AutoindentMode::Block {
                                    original_indent_columns: Default::default(),
                                })
                            } else {
                                None
                            };
                        let insertion_autoindent_mode =
                            if let Some(AutoindentMode::Block { .. }) = autoindent_mode {
                                Some(AutoindentMode::Block {
                                    original_indent_columns,
                                })
                            } else {
                                None
                            };

                        buffer.edit(deletions, deletion_autoindent_mode, cx);
                        buffer.edit(insertions, insertion_autoindent_mode, cx);
                    })
            }

            cx.emit(Event::ExcerptsEdited {
                ids: edited_excerpt_ids,
            });
        }
        tail(self, buffer_edits, autoindent_mode, edited_excerpt_ids, cx);
    }

    pub fn start_transaction(&mut self, cx: &mut ModelContext<Self>) -> Option<TransactionId> {
        self.start_transaction_at(Instant::now(), cx)
    }

    pub fn start_transaction_at(
        &mut self,
        now: Instant,
        cx: &mut ModelContext<Self>,
    ) -> Option<TransactionId> {
        if let Some(buffer) = self.as_singleton() {
            return buffer.update(cx, |buffer, _| buffer.start_transaction_at(now));
        }

        for BufferState { buffer, .. } in self.buffers.borrow().values() {
            buffer.update(cx, |buffer, _| buffer.start_transaction_at(now));
        }
        self.history.start_transaction(now)
    }

    pub fn end_transaction(&mut self, cx: &mut ModelContext<Self>) -> Option<TransactionId> {
        self.end_transaction_at(Instant::now(), cx)
    }

    pub fn end_transaction_at(
        &mut self,
        now: Instant,
        cx: &mut ModelContext<Self>,
    ) -> Option<TransactionId> {
        if let Some(buffer) = self.as_singleton() {
            return buffer.update(cx, |buffer, cx| buffer.end_transaction_at(now, cx));
        }

        let mut buffer_transactions = HashMap::default();
        for BufferState { buffer, .. } in self.buffers.borrow().values() {
            if let Some(transaction_id) =
                buffer.update(cx, |buffer, cx| buffer.end_transaction_at(now, cx))
            {
                buffer_transactions.insert(buffer.read(cx).remote_id(), transaction_id);
            }
        }

        if self.history.end_transaction(now, buffer_transactions) {
            let transaction_id = self.history.group().unwrap();
            Some(transaction_id)
        } else {
            None
        }
    }

    pub fn merge_transactions(
        &mut self,
        transaction: TransactionId,
        destination: TransactionId,
        cx: &mut ModelContext<Self>,
    ) {
        if let Some(buffer) = self.as_singleton() {
            buffer.update(cx, |buffer, _| {
                buffer.merge_transactions(transaction, destination)
            });
        } else {
            if let Some(transaction) = self.history.forget(transaction) {
                if let Some(destination) = self.history.transaction_mut(destination) {
                    for (buffer_id, buffer_transaction_id) in transaction.buffer_transactions {
                        if let Some(destination_buffer_transaction_id) =
                            destination.buffer_transactions.get(&buffer_id)
                        {
                            if let Some(state) = self.buffers.borrow().get(&buffer_id) {
                                state.buffer.update(cx, |buffer, _| {
                                    buffer.merge_transactions(
                                        buffer_transaction_id,
                                        *destination_buffer_transaction_id,
                                    )
                                });
                            }
                        } else {
                            destination
                                .buffer_transactions
                                .insert(buffer_id, buffer_transaction_id);
                        }
                    }
                }
            }
        }
    }

    pub fn finalize_last_transaction(&mut self, cx: &mut ModelContext<Self>) {
        self.history.finalize_last_transaction();
        for BufferState { buffer, .. } in self.buffers.borrow().values() {
            buffer.update(cx, |buffer, _| {
                buffer.finalize_last_transaction();
            });
        }
    }

    pub fn push_transaction<'a, T>(&mut self, buffer_transactions: T, cx: &mut ModelContext<Self>)
    where
        T: IntoIterator<Item = (&'a Model<Buffer>, &'a language::Transaction)>,
    {
        self.history
            .push_transaction(buffer_transactions, Instant::now(), cx);
        self.history.finalize_last_transaction();
    }

    pub fn group_until_transaction(
        &mut self,
        transaction_id: TransactionId,
        cx: &mut ModelContext<Self>,
    ) {
        if let Some(buffer) = self.as_singleton() {
            buffer.update(cx, |buffer, _| {
                buffer.group_until_transaction(transaction_id)
            });
        } else {
            self.history.group_until(transaction_id);
        }
    }

    pub fn set_active_selections(
        &mut self,
        selections: &[Selection<Anchor>],
        line_mode: bool,
        cursor_shape: CursorShape,
        cx: &mut ModelContext<Self>,
    ) {
        let mut selections_by_buffer: HashMap<BufferId, Vec<Selection<text::Anchor>>> =
            Default::default();
        let snapshot = self.read(cx);
        let mut cursor = snapshot.excerpts.cursor::<Option<&Locator>>();
        for selection in selections {
            let start_locator = snapshot.excerpt_locator_for_id(selection.start.excerpt_id);
            let end_locator = snapshot.excerpt_locator_for_id(selection.end.excerpt_id);

            cursor.seek(&Some(start_locator), Bias::Left, &());
            while let Some(excerpt) = cursor.item() {
                if excerpt.locator > *end_locator {
                    break;
                }

                let mut start = excerpt.range.context.start;
                let mut end = excerpt.range.context.end;
                if excerpt.id == selection.start.excerpt_id {
                    start = selection.start.text_anchor;
                }
                if excerpt.id == selection.end.excerpt_id {
                    end = selection.end.text_anchor;
                }
                selections_by_buffer
                    .entry(excerpt.buffer_id)
                    .or_default()
                    .push(Selection {
                        id: selection.id,
                        start,
                        end,
                        reversed: selection.reversed,
                        goal: selection.goal,
                    });

                cursor.next(&());
            }
        }

        for (buffer_id, buffer_state) in self.buffers.borrow().iter() {
            if !selections_by_buffer.contains_key(buffer_id) {
                buffer_state
                    .buffer
                    .update(cx, |buffer, cx| buffer.remove_active_selections(cx));
            }
        }

        for (buffer_id, mut selections) in selections_by_buffer {
            self.buffers.borrow()[&buffer_id]
                .buffer
                .update(cx, |buffer, cx| {
                    selections.sort_unstable_by(|a, b| a.start.cmp(&b.start, buffer));
                    let mut selections = selections.into_iter().peekable();
                    let merged_selections = Arc::from_iter(iter::from_fn(|| {
                        let mut selection = selections.next()?;
                        while let Some(next_selection) = selections.peek() {
                            if selection.end.cmp(&next_selection.start, buffer).is_ge() {
                                let next_selection = selections.next().unwrap();
                                if next_selection.end.cmp(&selection.end, buffer).is_ge() {
                                    selection.end = next_selection.end;
                                }
                            } else {
                                break;
                            }
                        }
                        Some(selection)
                    }));
                    buffer.set_active_selections(merged_selections, line_mode, cursor_shape, cx);
                });
        }
    }

    pub fn remove_active_selections(&mut self, cx: &mut ModelContext<Self>) {
        for buffer in self.buffers.borrow().values() {
            buffer
                .buffer
                .update(cx, |buffer, cx| buffer.remove_active_selections(cx));
        }
    }

    pub fn undo(&mut self, cx: &mut ModelContext<Self>) -> Option<TransactionId> {
        let mut transaction_id = None;
        if let Some(buffer) = self.as_singleton() {
            transaction_id = buffer.update(cx, |buffer, cx| buffer.undo(cx));
        } else {
            while let Some(transaction) = self.history.pop_undo() {
                let mut undone = false;
                for (buffer_id, buffer_transaction_id) in &mut transaction.buffer_transactions {
                    if let Some(BufferState { buffer, .. }) = self.buffers.borrow().get(buffer_id) {
                        undone |= buffer.update(cx, |buffer, cx| {
                            let undo_to = *buffer_transaction_id;
                            if let Some(entry) = buffer.peek_undo_stack() {
                                *buffer_transaction_id = entry.transaction_id();
                            }
                            buffer.undo_to_transaction(undo_to, cx)
                        });
                    }
                }

                if undone {
                    transaction_id = Some(transaction.id);
                    break;
                }
            }
        }

        if let Some(transaction_id) = transaction_id {
            cx.emit(Event::TransactionUndone { transaction_id });
        }

        transaction_id
    }

    pub fn redo(&mut self, cx: &mut ModelContext<Self>) -> Option<TransactionId> {
        if let Some(buffer) = self.as_singleton() {
            return buffer.update(cx, |buffer, cx| buffer.redo(cx));
        }

        while let Some(transaction) = self.history.pop_redo() {
            let mut redone = false;
            for (buffer_id, buffer_transaction_id) in &mut transaction.buffer_transactions {
                if let Some(BufferState { buffer, .. }) = self.buffers.borrow().get(buffer_id) {
                    redone |= buffer.update(cx, |buffer, cx| {
                        let redo_to = *buffer_transaction_id;
                        if let Some(entry) = buffer.peek_redo_stack() {
                            *buffer_transaction_id = entry.transaction_id();
                        }
                        buffer.redo_to_transaction(redo_to, cx)
                    });
                }
            }

            if redone {
                return Some(transaction.id);
            }
        }

        None
    }

    pub fn undo_transaction(&mut self, transaction_id: TransactionId, cx: &mut ModelContext<Self>) {
        if let Some(buffer) = self.as_singleton() {
            buffer.update(cx, |buffer, cx| buffer.undo_transaction(transaction_id, cx));
        } else if let Some(transaction) = self.history.remove_from_undo(transaction_id) {
            for (buffer_id, transaction_id) in &transaction.buffer_transactions {
                if let Some(BufferState { buffer, .. }) = self.buffers.borrow().get(buffer_id) {
                    buffer.update(cx, |buffer, cx| {
                        buffer.undo_transaction(*transaction_id, cx)
                    });
                }
            }
        }
    }

    pub fn stream_excerpts_with_context_lines(
        &mut self,
        buffer: Model<Buffer>,
        ranges: Vec<Range<text::Anchor>>,
        context_line_count: u32,
        cx: &mut ModelContext<Self>,
    ) -> mpsc::Receiver<Range<Anchor>> {
        let (buffer_id, buffer_snapshot) =
            buffer.update(cx, |buffer, _| (buffer.remote_id(), buffer.snapshot()));

        let (mut tx, rx) = mpsc::channel(256);
        cx.spawn(move |this, mut cx| async move {
            let mut excerpt_ranges = Vec::new();
            let mut range_counts = Vec::new();
            cx.background_executor()
                .scoped(|scope| {
                    scope.spawn(async {
                        let (ranges, counts) =
                            build_excerpt_ranges(&buffer_snapshot, &ranges, context_line_count);
                        excerpt_ranges = ranges;
                        range_counts = counts;
                    });
                })
                .await;

            let mut ranges = ranges.into_iter();
            let mut range_counts = range_counts.into_iter();
            for excerpt_ranges in excerpt_ranges.chunks(100) {
                let excerpt_ids = match this.update(&mut cx, |this, cx| {
                    this.push_excerpts(buffer.clone(), excerpt_ranges.iter().cloned(), cx)
                }) {
                    Ok(excerpt_ids) => excerpt_ids,
                    Err(_) => return,
                };

                for (excerpt_id, range_count) in excerpt_ids.into_iter().zip(range_counts.by_ref())
                {
                    for range in ranges.by_ref().take(range_count) {
                        let start = Anchor {
                            buffer_id: Some(buffer_id),
                            excerpt_id: excerpt_id,
                            text_anchor: range.start,
                        };
                        let end = Anchor {
                            buffer_id: Some(buffer_id),
                            excerpt_id: excerpt_id,
                            text_anchor: range.end,
                        };
                        if tx.send(start..end).await.is_err() {
                            break;
                        }
                    }
                }
            }
        })
        .detach();

        rx
    }

    pub fn push_excerpts<O>(
        &mut self,
        buffer: Model<Buffer>,
        ranges: impl IntoIterator<Item = ExcerptRange<O>>,
        cx: &mut ModelContext<Self>,
    ) -> Vec<ExcerptId>
    where
        O: text::ToOffset,
    {
        self.insert_excerpts_after(ExcerptId::max(), buffer, ranges, cx)
    }

    pub fn push_excerpts_with_context_lines<O>(
        &mut self,
        buffer: Model<Buffer>,
        ranges: Vec<Range<O>>,
        context_line_count: u32,
        cx: &mut ModelContext<Self>,
    ) -> Vec<Range<Anchor>>
    where
        O: text::ToPoint + text::ToOffset,
    {
        let buffer_id = buffer.read(cx).remote_id();
        let buffer_snapshot = buffer.read(cx).snapshot();
        let (excerpt_ranges, range_counts) =
            build_excerpt_ranges(&buffer_snapshot, &ranges, context_line_count);

        let excerpt_ids = self.push_excerpts(buffer, excerpt_ranges, cx);

        let mut anchor_ranges = Vec::new();
        let mut ranges = ranges.into_iter();
        for (excerpt_id, range_count) in excerpt_ids.into_iter().zip(range_counts.into_iter()) {
            anchor_ranges.extend(ranges.by_ref().take(range_count).map(|range| {
                let start = Anchor {
                    buffer_id: Some(buffer_id),
                    excerpt_id,
                    text_anchor: buffer_snapshot.anchor_after(range.start),
                };
                let end = Anchor {
                    buffer_id: Some(buffer_id),
                    excerpt_id,
                    text_anchor: buffer_snapshot.anchor_after(range.end),
                };
                start..end
            }))
        }
        anchor_ranges
    }

    pub fn insert_excerpts_after<O>(
        &mut self,
        prev_excerpt_id: ExcerptId,
        buffer: Model<Buffer>,
        ranges: impl IntoIterator<Item = ExcerptRange<O>>,
        cx: &mut ModelContext<Self>,
    ) -> Vec<ExcerptId>
    where
        O: text::ToOffset,
    {
        let mut ids = Vec::new();
        let mut next_excerpt_id =
            if let Some(last_entry) = self.snapshot.borrow().excerpt_ids.last() {
                last_entry.id.0 + 1
            } else {
                1
            };
        self.insert_excerpts_with_ids_after(
            prev_excerpt_id,
            buffer,
            ranges.into_iter().map(|range| {
                let id = ExcerptId(post_inc(&mut next_excerpt_id));
                ids.push(id);
                (id, range)
            }),
            cx,
        );
        ids
    }

    pub fn insert_excerpts_with_ids_after<O>(
        &mut self,
        prev_excerpt_id: ExcerptId,
        buffer: Model<Buffer>,
        ranges: impl IntoIterator<Item = (ExcerptId, ExcerptRange<O>)>,
        cx: &mut ModelContext<Self>,
    ) where
        O: text::ToOffset,
    {
        assert_eq!(self.history.transaction_depth, 0);
        let mut ranges = ranges.into_iter().peekable();
        if ranges.peek().is_none() {
            return Default::default();
        }

        self.sync(cx);

        let buffer_id = buffer.read(cx).remote_id();
        let buffer_snapshot = buffer.read(cx).snapshot();

        let mut buffers = self.buffers.borrow_mut();
        let buffer_state = buffers.entry(buffer_id).or_insert_with(|| BufferState {
            last_version: buffer_snapshot.version().clone(),
            last_parse_count: buffer_snapshot.parse_count(),
            last_selections_update_count: buffer_snapshot.selections_update_count(),
            last_diagnostics_update_count: buffer_snapshot.diagnostics_update_count(),
            last_file_update_count: buffer_snapshot.file_update_count(),
            last_git_diff_update_count: buffer_snapshot.git_diff_update_count(),
            excerpts: Default::default(),
            _subscriptions: [
                cx.observe(&buffer, |_, _, cx| cx.notify()),
                cx.subscribe(&buffer, Self::on_buffer_event),
            ],
            buffer: buffer.clone(),
        });

        let mut snapshot = self.snapshot.borrow_mut();

        let mut prev_locator = snapshot.excerpt_locator_for_id(prev_excerpt_id).clone();
        let mut new_excerpt_ids = mem::take(&mut snapshot.excerpt_ids);
        let mut cursor = snapshot.excerpts.cursor::<Option<&Locator>>();
        let mut new_excerpts = cursor.slice(&prev_locator, Bias::Right, &());
        prev_locator = cursor.start().unwrap_or(Locator::min_ref()).clone();

        let edit_start = new_excerpts.summary().text.len;
        new_excerpts.update_last(
            |excerpt| {
                excerpt.has_trailing_newline = true;
            },
            &(),
        );

        let next_locator = if let Some(excerpt) = cursor.item() {
            excerpt.locator.clone()
        } else {
            Locator::max()
        };

        let mut excerpts = Vec::new();
        while let Some((id, range)) = ranges.next() {
            let locator = Locator::between(&prev_locator, &next_locator);
            if let Err(ix) = buffer_state.excerpts.binary_search(&locator) {
                buffer_state.excerpts.insert(ix, locator.clone());
            }
            let range = ExcerptRange {
                context: buffer_snapshot.anchor_before(&range.context.start)
                    ..buffer_snapshot.anchor_after(&range.context.end),
                primary: range.primary.map(|primary| {
                    buffer_snapshot.anchor_before(&primary.start)
                        ..buffer_snapshot.anchor_after(&primary.end)
                }),
            };
            excerpts.push((id, range.clone()));
            let excerpt = Excerpt::new(
                id,
                locator.clone(),
                buffer_id,
                buffer_snapshot.clone(),
                range,
                ranges.peek().is_some() || cursor.item().is_some(),
            );
            new_excerpts.push(excerpt, &());
            prev_locator = locator.clone();

            if let Some(last_mapping_entry) = new_excerpt_ids.last() {
                assert!(id > last_mapping_entry.id, "excerpt ids must be increasing");
            }
            new_excerpt_ids.push(ExcerptIdMapping { id, locator }, &());
        }

        let edit_end = new_excerpts.summary().text.len;

        let suffix = cursor.suffix(&());
        let changed_trailing_excerpt = suffix.is_empty();
        new_excerpts.append(suffix, &());
        drop(cursor);
        snapshot.excerpts = new_excerpts;
        snapshot.excerpt_ids = new_excerpt_ids;
        if changed_trailing_excerpt {
            snapshot.trailing_excerpt_update_count += 1;
        }

        self.subscriptions.publish_mut([Edit {
            old: edit_start..edit_start,
            new: edit_start..edit_end,
        }]);
        cx.emit(Event::Edited {
            singleton_buffer_edited: false,
        });
        cx.emit(Event::ExcerptsAdded {
            buffer,
            predecessor: prev_excerpt_id,
            excerpts,
        });
        cx.notify();
    }

    pub fn clear(&mut self, cx: &mut ModelContext<Self>) {
        self.sync(cx);
        let ids = self.excerpt_ids();
        self.buffers.borrow_mut().clear();
        let mut snapshot = self.snapshot.borrow_mut();
        let prev_len = snapshot.len();
        snapshot.excerpts = Default::default();
        snapshot.trailing_excerpt_update_count += 1;
        snapshot.is_dirty = false;
        snapshot.has_conflict = false;

        self.subscriptions.publish_mut([Edit {
            old: 0..prev_len,
            new: 0..0,
        }]);
        cx.emit(Event::Edited {
            singleton_buffer_edited: false,
        });
        cx.emit(Event::ExcerptsRemoved { ids });
        cx.notify();
    }

    pub fn excerpts_for_buffer(
        &self,
        buffer: &Model<Buffer>,
        cx: &AppContext,
    ) -> Vec<(ExcerptId, ExcerptRange<text::Anchor>)> {
        let mut excerpts = Vec::new();
        let snapshot = self.read(cx);
        let buffers = self.buffers.borrow();
        let mut cursor = snapshot.excerpts.cursor::<Option<&Locator>>();
        for locator in buffers
            .get(&buffer.read(cx).remote_id())
            .map(|state| &state.excerpts)
            .into_iter()
            .flatten()
        {
            cursor.seek_forward(&Some(locator), Bias::Left, &());
            if let Some(excerpt) = cursor.item() {
                if excerpt.locator == *locator {
                    excerpts.push((excerpt.id, excerpt.range.clone()));
                }
            }
        }

        excerpts
    }

    pub fn excerpt_ids(&self) -> Vec<ExcerptId> {
        self.snapshot
            .borrow()
            .excerpts
            .iter()
            .map(|entry| entry.id)
            .collect()
    }

    pub fn excerpt_containing(
        &self,
        position: impl ToOffset,
        cx: &AppContext,
    ) -> Option<(ExcerptId, Model<Buffer>, Range<text::Anchor>)> {
        let snapshot = self.read(cx);
        let position = position.to_offset(&snapshot);

        let mut cursor = snapshot.excerpts.cursor::<usize>();
        cursor.seek(&position, Bias::Right, &());
        cursor
            .item()
            .or_else(|| snapshot.excerpts.last())
            .map(|excerpt| {
                (
                    excerpt.id,
                    self.buffers
                        .borrow()
                        .get(&excerpt.buffer_id)
                        .unwrap()
                        .buffer
                        .clone(),
                    excerpt.range.context.clone(),
                )
            })
    }

    // If point is at the end of the buffer, the last excerpt is returned
    pub fn point_to_buffer_offset<T: ToOffset>(
        &self,
        point: T,
        cx: &AppContext,
    ) -> Option<(Model<Buffer>, usize, ExcerptId)> {
        let snapshot = self.read(cx);
        let offset = point.to_offset(&snapshot);
        let mut cursor = snapshot.excerpts.cursor::<usize>();
        cursor.seek(&offset, Bias::Right, &());
        if cursor.item().is_none() {
            cursor.prev(&());
        }

        cursor.item().map(|excerpt| {
            let excerpt_start = excerpt.range.context.start.to_offset(&excerpt.buffer);
            let buffer_point = excerpt_start + offset - *cursor.start();
            let buffer = self.buffers.borrow()[&excerpt.buffer_id].buffer.clone();

            (buffer, buffer_point, excerpt.id)
        })
    }

    pub fn range_to_buffer_ranges<T: ToOffset>(
        &self,
        range: Range<T>,
        cx: &AppContext,
    ) -> Vec<(Model<Buffer>, Range<usize>, ExcerptId)> {
        let snapshot = self.read(cx);
        let start = range.start.to_offset(&snapshot);
        let end = range.end.to_offset(&snapshot);

        let mut result = Vec::new();
        let mut cursor = snapshot.excerpts.cursor::<usize>();
        cursor.seek(&start, Bias::Right, &());
        if cursor.item().is_none() {
            cursor.prev(&());
        }

        while let Some(excerpt) = cursor.item() {
            if *cursor.start() > end {
                break;
            }

            let mut end_before_newline = cursor.end(&());
            if excerpt.has_trailing_newline {
                end_before_newline -= 1;
            }
            let excerpt_start = excerpt.range.context.start.to_offset(&excerpt.buffer);
            let start = excerpt_start + (cmp::max(start, *cursor.start()) - *cursor.start());
            let end = excerpt_start + (cmp::min(end, end_before_newline) - *cursor.start());
            let buffer = self.buffers.borrow()[&excerpt.buffer_id].buffer.clone();
            result.push((buffer, start..end, excerpt.id));
            cursor.next(&());
        }

        result
    }

    pub fn remove_excerpts(
        &mut self,
        excerpt_ids: impl IntoIterator<Item = ExcerptId>,
        cx: &mut ModelContext<Self>,
    ) {
        self.sync(cx);
        let ids = excerpt_ids.into_iter().collect::<Vec<_>>();
        if ids.is_empty() {
            return;
        }

        let mut buffers = self.buffers.borrow_mut();
        let mut snapshot = self.snapshot.borrow_mut();
        let mut new_excerpts = SumTree::new();
        let mut cursor = snapshot.excerpts.cursor::<(Option<&Locator>, usize)>();
        let mut edits = Vec::new();
        let mut excerpt_ids = ids.iter().copied().peekable();

        while let Some(excerpt_id) = excerpt_ids.next() {
            // Seek to the next excerpt to remove, preserving any preceding excerpts.
            let locator = snapshot.excerpt_locator_for_id(excerpt_id);
            new_excerpts.append(cursor.slice(&Some(locator), Bias::Left, &()), &());

            if let Some(mut excerpt) = cursor.item() {
                if excerpt.id != excerpt_id {
                    continue;
                }
                let mut old_start = cursor.start().1;

                // Skip over the removed excerpt.
                'remove_excerpts: loop {
                    if let Some(buffer_state) = buffers.get_mut(&excerpt.buffer_id) {
                        buffer_state.excerpts.retain(|l| l != &excerpt.locator);
                        if buffer_state.excerpts.is_empty() {
                            buffers.remove(&excerpt.buffer_id);
                        }
                    }
                    cursor.next(&());

                    // Skip over any subsequent excerpts that are also removed.
                    if let Some(&next_excerpt_id) = excerpt_ids.peek() {
                        let next_locator = snapshot.excerpt_locator_for_id(next_excerpt_id);
                        if let Some(next_excerpt) = cursor.item() {
                            if next_excerpt.locator == *next_locator {
                                excerpt_ids.next();
                                excerpt = next_excerpt;
                                continue 'remove_excerpts;
                            }
                        }
                    }

                    break;
                }

                // When removing the last excerpt, remove the trailing newline from
                // the previous excerpt.
                if cursor.item().is_none() && old_start > 0 {
                    old_start -= 1;
                    new_excerpts.update_last(|e| e.has_trailing_newline = false, &());
                }

                // Push an edit for the removal of this run of excerpts.
                let old_end = cursor.start().1;
                let new_start = new_excerpts.summary().text.len;
                edits.push(Edit {
                    old: old_start..old_end,
                    new: new_start..new_start,
                });
            }
        }
        let suffix = cursor.suffix(&());
        let changed_trailing_excerpt = suffix.is_empty();
        new_excerpts.append(suffix, &());
        drop(cursor);
        snapshot.excerpts = new_excerpts;

        if changed_trailing_excerpt {
            snapshot.trailing_excerpt_update_count += 1;
        }

        self.subscriptions.publish_mut(edits);
        cx.emit(Event::Edited {
            singleton_buffer_edited: false,
        });
        cx.emit(Event::ExcerptsRemoved { ids });
        cx.notify();
    }

    pub fn wait_for_anchors<'a>(
        &self,
        anchors: impl 'a + Iterator<Item = Anchor>,
        cx: &mut ModelContext<Self>,
    ) -> impl 'static + Future<Output = Result<()>> {
        let borrow = self.buffers.borrow();
        let mut error = None;
        let mut futures = Vec::new();
        for anchor in anchors {
            if let Some(buffer_id) = anchor.buffer_id {
                if let Some(buffer) = borrow.get(&buffer_id) {
                    buffer.buffer.update(cx, |buffer, _| {
                        futures.push(buffer.wait_for_anchors([anchor.text_anchor]))
                    });
                } else {
                    error = Some(anyhow!(
                        "buffer {buffer_id} is not part of this multi-buffer"
                    ));
                    break;
                }
            }
        }
        async move {
            if let Some(error) = error {
                Err(error)?;
            }
            for future in futures {
                future.await?;
            }
            Ok(())
        }
    }

    pub fn text_anchor_for_position<T: ToOffset>(
        &self,
        position: T,
        cx: &AppContext,
    ) -> Option<(Model<Buffer>, language::Anchor)> {
        let snapshot = self.read(cx);
        let anchor = snapshot.anchor_before(position);
        let buffer = self
            .buffers
            .borrow()
            .get(&anchor.buffer_id?)?
            .buffer
            .clone();
        Some((buffer, anchor.text_anchor))
    }

    fn on_buffer_event(
        &mut self,
        buffer: Model<Buffer>,
        event: &language::Event,
        cx: &mut ModelContext<Self>,
    ) {
        cx.emit(match event {
            language::Event::Edited => Event::Edited {
                singleton_buffer_edited: true,
            },
            language::Event::DirtyChanged => Event::DirtyChanged,
            language::Event::Saved => Event::Saved,
            language::Event::FileHandleChanged => Event::FileHandleChanged,
            language::Event::Reloaded => Event::Reloaded,
            language::Event::DiffBaseChanged => Event::DiffBaseChanged,
            language::Event::DiffUpdated => Event::DiffUpdated { buffer },
            language::Event::LanguageChanged => Event::LanguageChanged,
            language::Event::Reparsed => Event::Reparsed,
            language::Event::DiagnosticsUpdated => Event::DiagnosticsUpdated,
            language::Event::Closed => Event::Closed,
            language::Event::CapabilityChanged => {
                self.capability = buffer.read(cx).capability();
                Event::CapabilityChanged
            }

            //
            language::Event::Operation(_) => return,
        });
    }

    pub fn all_buffers(&self) -> HashSet<Model<Buffer>> {
        self.buffers
            .borrow()
            .values()
            .map(|state| state.buffer.clone())
            .collect()
    }

    pub fn buffer(&self, buffer_id: BufferId) -> Option<Model<Buffer>> {
        self.buffers
            .borrow()
            .get(&buffer_id)
            .map(|state| state.buffer.clone())
    }

    pub fn is_completion_trigger(
        &self,
        position: Anchor,
        text: &str,
        trigger_in_words: bool,
        cx: &AppContext,
    ) -> bool {
        let mut chars = text.chars();
        let char = if let Some(char) = chars.next() {
            char
        } else {
            return false;
        };
        if chars.next().is_some() {
            return false;
        }

        let snapshot = self.snapshot(cx);
        let position = position.to_offset(&snapshot);
        let scope = snapshot.language_scope_at(position);
        if trigger_in_words && char_kind(&scope, char) == CharKind::Word {
            return true;
        }

        let anchor = snapshot.anchor_before(position);
        anchor
            .buffer_id
            .and_then(|buffer_id| {
                let buffer = self.buffers.borrow().get(&buffer_id)?.buffer.clone();
                Some(
                    buffer
                        .read(cx)
                        .completion_triggers()
                        .iter()
                        .any(|string| string == text),
                )
            })
            .unwrap_or(false)
    }

    pub fn language_at<T: ToOffset>(&self, point: T, cx: &AppContext) -> Option<Arc<Language>> {
        self.point_to_buffer_offset(point, cx)
            .and_then(|(buffer, offset, _)| buffer.read(cx).language_at(offset))
    }

    pub fn settings_at<'a, T: ToOffset>(
        &self,
        point: T,
        cx: &'a AppContext,
    ) -> &'a LanguageSettings {
        let mut language = None;
        let mut file = None;
        if let Some((buffer, offset, _)) = self.point_to_buffer_offset(point, cx) {
            let buffer = buffer.read(cx);
            language = buffer.language_at(offset);
            file = buffer.file();
        }
        language_settings(language.as_ref(), file, cx)
    }

    pub fn for_each_buffer(&self, mut f: impl FnMut(&Model<Buffer>)) {
        self.buffers
            .borrow()
            .values()
            .for_each(|state| f(&state.buffer))
    }

    pub fn title<'a>(&'a self, cx: &'a AppContext) -> Cow<'a, str> {
        if let Some(title) = self.title.as_ref() {
            return title.into();
        }

        if let Some(buffer) = self.as_singleton() {
            if let Some(file) = buffer.read(cx).file() {
                return file.file_name(cx).to_string_lossy();
            }
        }

        "untitled".into()
    }

    pub fn set_title(&mut self, title: String, cx: &mut ModelContext<Self>) {
        self.title = Some(title);
        cx.notify();
    }

    #[cfg(any(test, feature = "test-support"))]
    pub fn is_parsing(&self, cx: &AppContext) -> bool {
        self.as_singleton().unwrap().read(cx).is_parsing()
    }

    pub fn expand_excerpts(
        &mut self,
        ids: impl IntoIterator<Item = ExcerptId>,
        line_count: u32,
        cx: &mut ModelContext<Self>,
    ) {
        if line_count == 0 {
            return;
        }
        self.sync(cx);

        let snapshot = self.snapshot(cx);
        let locators = snapshot.excerpt_locators_for_ids(ids);
        let mut new_excerpts = SumTree::new();
        let mut cursor = snapshot.excerpts.cursor::<(Option<&Locator>, usize)>();
        let mut edits = Vec::<Edit<usize>>::new();

        for locator in &locators {
            let prefix = cursor.slice(&Some(locator), Bias::Left, &());
            new_excerpts.append(prefix, &());

            let mut excerpt = cursor.item().unwrap().clone();
            let old_text_len = excerpt.text_summary.len;

            let start_row = excerpt
                .range
                .context
                .start
                .to_point(&excerpt.buffer)
                .row
                .saturating_sub(line_count);
            let start_point = Point::new(start_row, 0);
            excerpt.range.context.start = excerpt.buffer.anchor_before(start_point);

            let end_point = excerpt.buffer.clip_point(
                excerpt.range.context.end.to_point(&excerpt.buffer) + Point::new(line_count, 0),
                Bias::Left,
            );
            excerpt.range.context.end = excerpt.buffer.anchor_after(end_point);
            excerpt.max_buffer_row = end_point.row;

            excerpt.text_summary = excerpt
                .buffer
                .text_summary_for_range(start_point..end_point);

            let new_start_offset = new_excerpts.summary().text.len;
            let old_start_offset = cursor.start().1;
            let edit = Edit {
                old: old_start_offset..old_start_offset + old_text_len,
                new: new_start_offset..new_start_offset + excerpt.text_summary.len,
            };

            if let Some(last_edit) = edits.last_mut() {
                if last_edit.old.end == edit.old.start {
                    last_edit.old.end = edit.old.end;
                    last_edit.new.end = edit.new.end;
                } else {
                    edits.push(edit);
                }
            } else {
                edits.push(edit);
            }

            new_excerpts.push(excerpt, &());

            cursor.next(&());
        }

        new_excerpts.append(cursor.suffix(&()), &());

        drop(cursor);
        self.snapshot.borrow_mut().excerpts = new_excerpts;

        self.subscriptions.publish_mut(edits);
        cx.emit(Event::Edited {
            singleton_buffer_edited: false,
        });
        cx.notify();
    }

    fn sync(&self, cx: &AppContext) {
        let mut snapshot = self.snapshot.borrow_mut();
        let mut excerpts_to_edit = Vec::new();
        let mut reparsed = false;
        let mut diagnostics_updated = false;
        let mut git_diff_updated = false;
        let mut is_dirty = false;
        let mut has_conflict = false;
        let mut edited = false;
        let mut buffers = self.buffers.borrow_mut();
        for buffer_state in buffers.values_mut() {
            let buffer = buffer_state.buffer.read(cx);
            let version = buffer.version();
            let parse_count = buffer.parse_count();
            let selections_update_count = buffer.selections_update_count();
            let diagnostics_update_count = buffer.diagnostics_update_count();
            let file_update_count = buffer.file_update_count();
            let git_diff_update_count = buffer.git_diff_update_count();

            let buffer_edited = version.changed_since(&buffer_state.last_version);
            let buffer_reparsed = parse_count > buffer_state.last_parse_count;
            let buffer_selections_updated =
                selections_update_count > buffer_state.last_selections_update_count;
            let buffer_diagnostics_updated =
                diagnostics_update_count > buffer_state.last_diagnostics_update_count;
            let buffer_file_updated = file_update_count > buffer_state.last_file_update_count;
            let buffer_git_diff_updated =
                git_diff_update_count > buffer_state.last_git_diff_update_count;
            if buffer_edited
                || buffer_reparsed
                || buffer_selections_updated
                || buffer_diagnostics_updated
                || buffer_file_updated
                || buffer_git_diff_updated
            {
                buffer_state.last_version = version;
                buffer_state.last_parse_count = parse_count;
                buffer_state.last_selections_update_count = selections_update_count;
                buffer_state.last_diagnostics_update_count = diagnostics_update_count;
                buffer_state.last_file_update_count = file_update_count;
                buffer_state.last_git_diff_update_count = git_diff_update_count;
                excerpts_to_edit.extend(
                    buffer_state
                        .excerpts
                        .iter()
                        .map(|locator| (locator, buffer_state.buffer.clone(), buffer_edited)),
                );
            }

            edited |= buffer_edited;
            reparsed |= buffer_reparsed;
            diagnostics_updated |= buffer_diagnostics_updated;
            git_diff_updated |= buffer_git_diff_updated;
            is_dirty |= buffer.is_dirty();
            has_conflict |= buffer.has_conflict();
        }
        if edited {
            snapshot.edit_count += 1;
        }
        if reparsed {
            snapshot.parse_count += 1;
        }
        if diagnostics_updated {
            snapshot.diagnostics_update_count += 1;
        }
        if git_diff_updated {
            snapshot.git_diff_update_count += 1;
        }
        snapshot.is_dirty = is_dirty;
        snapshot.has_conflict = has_conflict;

        excerpts_to_edit.sort_unstable_by_key(|(locator, _, _)| *locator);

        let mut edits = Vec::new();
        let mut new_excerpts = SumTree::new();
        let mut cursor = snapshot.excerpts.cursor::<(Option<&Locator>, usize)>();

        for (locator, buffer, buffer_edited) in excerpts_to_edit {
            new_excerpts.append(cursor.slice(&Some(locator), Bias::Left, &()), &());
            let old_excerpt = cursor.item().unwrap();
            let buffer = buffer.read(cx);
            let buffer_id = buffer.remote_id();

            let mut new_excerpt;
            if buffer_edited {
                edits.extend(
                    buffer
                        .edits_since_in_range::<usize>(
                            old_excerpt.buffer.version(),
                            old_excerpt.range.context.clone(),
                        )
                        .map(|mut edit| {
                            let excerpt_old_start = cursor.start().1;
                            let excerpt_new_start = new_excerpts.summary().text.len;
                            edit.old.start += excerpt_old_start;
                            edit.old.end += excerpt_old_start;
                            edit.new.start += excerpt_new_start;
                            edit.new.end += excerpt_new_start;
                            edit
                        }),
                );

                new_excerpt = Excerpt::new(
                    old_excerpt.id,
                    locator.clone(),
                    buffer_id,
                    buffer.snapshot(),
                    old_excerpt.range.clone(),
                    old_excerpt.has_trailing_newline,
                );
            } else {
                new_excerpt = old_excerpt.clone();
                new_excerpt.buffer = buffer.snapshot();
            }

            new_excerpts.push(new_excerpt, &());
            cursor.next(&());
        }
        new_excerpts.append(cursor.suffix(&()), &());

        drop(cursor);
        snapshot.excerpts = new_excerpts;

        self.subscriptions.publish(edits);
    }
}

#[cfg(any(test, feature = "test-support"))]
impl MultiBuffer {
    pub fn build_simple(text: &str, cx: &mut gpui::AppContext) -> Model<Self> {
        let buffer = cx.new_model(|cx| Buffer::local(text, cx));
        cx.new_model(|cx| Self::singleton(buffer, cx))
    }

    pub fn build_multi<const COUNT: usize>(
        excerpts: [(&str, Vec<Range<Point>>); COUNT],
        cx: &mut gpui::AppContext,
    ) -> Model<Self> {
        let multi = cx.new_model(|_| Self::new(0, Capability::ReadWrite));
        for (text, ranges) in excerpts {
            let buffer = cx.new_model(|cx| Buffer::local(text, cx));
            let excerpt_ranges = ranges.into_iter().map(|range| ExcerptRange {
                context: range,
                primary: None,
            });
            multi.update(cx, |multi, cx| {
                multi.push_excerpts(buffer, excerpt_ranges, cx)
            });
        }

        multi
    }

    pub fn build_from_buffer(buffer: Model<Buffer>, cx: &mut gpui::AppContext) -> Model<Self> {
        cx.new_model(|cx| Self::singleton(buffer, cx))
    }

    pub fn build_random(rng: &mut impl rand::Rng, cx: &mut gpui::AppContext) -> Model<Self> {
        cx.new_model(|cx| {
            let mut multibuffer = MultiBuffer::new(0, Capability::ReadWrite);
            let mutation_count = rng.gen_range(1..=5);
            multibuffer.randomly_edit_excerpts(rng, mutation_count, cx);
            multibuffer
        })
    }

    pub fn randomly_edit(
        &mut self,
        rng: &mut impl rand::Rng,
        edit_count: usize,
        cx: &mut ModelContext<Self>,
    ) {
        use util::RandomCharIter;

        let snapshot = self.read(cx);
        let mut edits: Vec<(Range<usize>, Arc<str>)> = Vec::new();
        let mut last_end = None;
        for _ in 0..edit_count {
            if last_end.map_or(false, |last_end| last_end >= snapshot.len()) {
                break;
            }

            let new_start = last_end.map_or(0, |last_end| last_end + 1);
            let end = snapshot.clip_offset(rng.gen_range(new_start..=snapshot.len()), Bias::Right);
            let start = snapshot.clip_offset(rng.gen_range(new_start..=end), Bias::Right);
            last_end = Some(end);

            let mut range = start..end;
            if rng.gen_bool(0.2) {
                mem::swap(&mut range.start, &mut range.end);
            }

            let new_text_len = rng.gen_range(0..10);
            let new_text: String = RandomCharIter::new(&mut *rng).take(new_text_len).collect();

            edits.push((range, new_text.into()));
        }
        log::info!("mutating multi-buffer with {:?}", edits);
        drop(snapshot);

        self.edit(edits, None, cx);
    }

    pub fn randomly_edit_excerpts(
        &mut self,
        rng: &mut impl rand::Rng,
        mutation_count: usize,
        cx: &mut ModelContext<Self>,
    ) {
        use rand::prelude::*;
        use std::env;
        use util::RandomCharIter;

        let max_excerpts = env::var("MAX_EXCERPTS")
            .map(|i| i.parse().expect("invalid `MAX_EXCERPTS` variable"))
            .unwrap_or(5);

        let mut buffers = Vec::new();
        for _ in 0..mutation_count {
            if rng.gen_bool(0.05) {
                log::info!("Clearing multi-buffer");
                self.clear(cx);
                continue;
            } else if rng.gen_bool(0.1) && !self.excerpt_ids().is_empty() {
                let ids = self.excerpt_ids();
                let mut excerpts = HashSet::default();
                for _ in 0..rng.gen_range(0..ids.len()) {
                    excerpts.extend(ids.choose(rng).copied());
                }

                let line_count = rng.gen_range(0..5);

                log::info!("Expanding excerpts {excerpts:?} by {line_count} lines");

                self.expand_excerpts(excerpts.iter().cloned(), line_count, cx);
                continue;
            }

            let excerpt_ids = self.excerpt_ids();
            if excerpt_ids.is_empty() || (rng.gen() && excerpt_ids.len() < max_excerpts) {
                let buffer_handle = if rng.gen() || self.buffers.borrow().is_empty() {
                    let text = RandomCharIter::new(&mut *rng).take(10).collect::<String>();
                    buffers.push(cx.new_model(|cx| Buffer::local(text, cx)));
                    let buffer = buffers.last().unwrap().read(cx);
                    log::info!(
                        "Creating new buffer {} with text: {:?}",
                        buffer.remote_id(),
                        buffer.text()
                    );
                    buffers.last().unwrap().clone()
                } else {
                    self.buffers
                        .borrow()
                        .values()
                        .choose(rng)
                        .unwrap()
                        .buffer
                        .clone()
                };

                let buffer = buffer_handle.read(cx);
                let buffer_text = buffer.text();
                let ranges = (0..rng.gen_range(0..5))
                    .map(|_| {
                        let end_ix =
                            buffer.clip_offset(rng.gen_range(0..=buffer.len()), Bias::Right);
                        let start_ix = buffer.clip_offset(rng.gen_range(0..=end_ix), Bias::Left);
                        ExcerptRange {
                            context: start_ix..end_ix,
                            primary: None,
                        }
                    })
                    .collect::<Vec<_>>();
                log::info!(
                    "Inserting excerpts from buffer {} and ranges {:?}: {:?}",
                    buffer_handle.read(cx).remote_id(),
                    ranges.iter().map(|r| &r.context).collect::<Vec<_>>(),
                    ranges
                        .iter()
                        .map(|r| &buffer_text[r.context.clone()])
                        .collect::<Vec<_>>()
                );

                let excerpt_id = self.push_excerpts(buffer_handle.clone(), ranges, cx);
                log::info!("Inserted with ids: {:?}", excerpt_id);
            } else {
                let remove_count = rng.gen_range(1..=excerpt_ids.len());
                let mut excerpts_to_remove = excerpt_ids
                    .choose_multiple(rng, remove_count)
                    .cloned()
                    .collect::<Vec<_>>();
                let snapshot = self.snapshot.borrow();
                excerpts_to_remove.sort_unstable_by(|a, b| a.cmp(b, &snapshot));
                drop(snapshot);
                log::info!("Removing excerpts {:?}", excerpts_to_remove);
                self.remove_excerpts(excerpts_to_remove, cx);
            }
        }
    }

    pub fn randomly_mutate(
        &mut self,
        rng: &mut impl rand::Rng,
        mutation_count: usize,
        cx: &mut ModelContext<Self>,
    ) {
        use rand::prelude::*;

        if rng.gen_bool(0.7) || self.singleton {
            let buffer = self
                .buffers
                .borrow()
                .values()
                .choose(rng)
                .map(|state| state.buffer.clone());

            if let Some(buffer) = buffer {
                buffer.update(cx, |buffer, cx| {
                    if rng.gen() {
                        buffer.randomly_edit(rng, mutation_count, cx);
                    } else {
                        buffer.randomly_undo_redo(rng, cx);
                    }
                });
            } else {
                self.randomly_edit(rng, mutation_count, cx);
            }
        } else {
            self.randomly_edit_excerpts(rng, mutation_count, cx);
        }

        self.check_invariants(cx);
    }

    fn check_invariants(&self, cx: &mut ModelContext<Self>) {
        let snapshot = self.read(cx);
        let excerpts = snapshot.excerpts.items(&());
        let excerpt_ids = snapshot.excerpt_ids.items(&());

        for (ix, excerpt) in excerpts.iter().enumerate() {
            if ix == 0 {
                if excerpt.locator <= Locator::min() {
                    panic!("invalid first excerpt locator {:?}", excerpt.locator);
                }
            } else {
                if excerpt.locator <= excerpts[ix - 1].locator {
                    panic!("excerpts are out-of-order: {:?}", excerpts);
                }
            }
        }

        for (ix, entry) in excerpt_ids.iter().enumerate() {
            if ix == 0 {
                if entry.id.cmp(&ExcerptId::min(), &snapshot).is_le() {
                    panic!("invalid first excerpt id {:?}", entry.id);
                }
            } else {
                if entry.id <= excerpt_ids[ix - 1].id {
                    panic!("excerpt ids are out-of-order: {:?}", excerpt_ids);
                }
            }
        }
    }
}

impl EventEmitter<Event> for MultiBuffer {}

impl MultiBufferSnapshot {
    pub fn text(&self) -> String {
        self.chunks(0..self.len(), false)
            .map(|chunk| chunk.text)
            .collect()
    }

    pub fn reversed_chars_at<T: ToOffset>(&self, position: T) -> impl Iterator<Item = char> + '_ {
        let mut offset = position.to_offset(self);
        let mut cursor = self.excerpts.cursor::<usize>();
        cursor.seek(&offset, Bias::Left, &());
        let mut excerpt_chunks = cursor.item().map(|excerpt| {
            let end_before_footer = cursor.start() + excerpt.text_summary.len;
            let start = excerpt.range.context.start.to_offset(&excerpt.buffer);
            let end = start + (cmp::min(offset, end_before_footer) - cursor.start());
            excerpt.buffer.reversed_chunks_in_range(start..end)
        });
        iter::from_fn(move || {
            if offset == *cursor.start() {
                cursor.prev(&());
                let excerpt = cursor.item()?;
                excerpt_chunks = Some(
                    excerpt
                        .buffer
                        .reversed_chunks_in_range(excerpt.range.context.clone()),
                );
            }

            let excerpt = cursor.item().unwrap();
            if offset == cursor.end(&()) && excerpt.has_trailing_newline {
                offset -= 1;
                Some("\n")
            } else {
                let chunk = excerpt_chunks.as_mut().unwrap().next().unwrap();
                offset -= chunk.len();
                Some(chunk)
            }
        })
        .flat_map(|c| c.chars().rev())
    }

    pub fn chars_at<T: ToOffset>(&self, position: T) -> impl Iterator<Item = char> + '_ {
        let offset = position.to_offset(self);
        self.text_for_range(offset..self.len())
            .flat_map(|chunk| chunk.chars())
    }

    pub fn text_for_range<T: ToOffset>(&self, range: Range<T>) -> impl Iterator<Item = &str> + '_ {
        self.chunks(range, false).map(|chunk| chunk.text)
    }

    pub fn is_line_blank(&self, row: MultiBufferRow) -> bool {
        self.text_for_range(Point::new(row.0, 0)..Point::new(row.0, self.line_len(row)))
            .all(|chunk| chunk.matches(|c: char| !c.is_whitespace()).next().is_none())
    }

    pub fn contains_str_at<T>(&self, position: T, needle: &str) -> bool
    where
        T: ToOffset,
    {
        let position = position.to_offset(self);
        position == self.clip_offset(position, Bias::Left)
            && self
                .bytes_in_range(position..self.len())
                .flatten()
                .copied()
                .take(needle.len())
                .eq(needle.bytes())
    }

    pub fn surrounding_word<T: ToOffset>(&self, start: T) -> (Range<usize>, Option<CharKind>) {
        let mut start = start.to_offset(self);
        let mut end = start;
        let mut next_chars = self.chars_at(start).peekable();
        let mut prev_chars = self.reversed_chars_at(start).peekable();

        let scope = self.language_scope_at(start);
        let kind = |c| char_kind(&scope, c);
        let word_kind = cmp::max(
            prev_chars.peek().copied().map(kind),
            next_chars.peek().copied().map(kind),
        );

        for ch in prev_chars {
            if Some(kind(ch)) == word_kind && ch != '\n' {
                start -= ch.len_utf8();
            } else {
                break;
            }
        }

        for ch in next_chars {
            if Some(kind(ch)) == word_kind && ch != '\n' {
                end += ch.len_utf8();
            } else {
                break;
            }
        }

        (start..end, word_kind)
    }

    pub fn as_singleton(&self) -> Option<(&ExcerptId, BufferId, &BufferSnapshot)> {
        if self.singleton {
            self.excerpts
                .iter()
                .next()
                .map(|e| (&e.id, e.buffer_id, &e.buffer))
        } else {
            None
        }
    }

    pub fn len(&self) -> usize {
        self.excerpts.summary().text.len
    }

    pub fn is_empty(&self) -> bool {
        self.excerpts.summary().text.len == 0
    }

    pub fn max_buffer_row(&self) -> MultiBufferRow {
        self.excerpts.summary().max_buffer_row
    }

    pub fn clip_offset(&self, offset: usize, bias: Bias) -> usize {
        if let Some((_, _, buffer)) = self.as_singleton() {
            return buffer.clip_offset(offset, bias);
        }

        let mut cursor = self.excerpts.cursor::<usize>();
        cursor.seek(&offset, Bias::Right, &());
        let overshoot = if let Some(excerpt) = cursor.item() {
            let excerpt_start = excerpt.range.context.start.to_offset(&excerpt.buffer);
            let buffer_offset = excerpt
                .buffer
                .clip_offset(excerpt_start + (offset - cursor.start()), bias);
            buffer_offset.saturating_sub(excerpt_start)
        } else {
            0
        };
        cursor.start() + overshoot
    }

    pub fn clip_point(&self, point: Point, bias: Bias) -> Point {
        if let Some((_, _, buffer)) = self.as_singleton() {
            return buffer.clip_point(point, bias);
        }

        let mut cursor = self.excerpts.cursor::<Point>();
        cursor.seek(&point, Bias::Right, &());
        let overshoot = if let Some(excerpt) = cursor.item() {
            let excerpt_start = excerpt.range.context.start.to_point(&excerpt.buffer);
            let buffer_point = excerpt
                .buffer
                .clip_point(excerpt_start + (point - cursor.start()), bias);
            buffer_point.saturating_sub(excerpt_start)
        } else {
            Point::zero()
        };
        *cursor.start() + overshoot
    }

    pub fn clip_offset_utf16(&self, offset: OffsetUtf16, bias: Bias) -> OffsetUtf16 {
        if let Some((_, _, buffer)) = self.as_singleton() {
            return buffer.clip_offset_utf16(offset, bias);
        }

        let mut cursor = self.excerpts.cursor::<OffsetUtf16>();
        cursor.seek(&offset, Bias::Right, &());
        let overshoot = if let Some(excerpt) = cursor.item() {
            let excerpt_start = excerpt.range.context.start.to_offset_utf16(&excerpt.buffer);
            let buffer_offset = excerpt
                .buffer
                .clip_offset_utf16(excerpt_start + (offset - cursor.start()), bias);
            OffsetUtf16(buffer_offset.0.saturating_sub(excerpt_start.0))
        } else {
            OffsetUtf16(0)
        };
        *cursor.start() + overshoot
    }

    pub fn clip_point_utf16(&self, point: Unclipped<PointUtf16>, bias: Bias) -> PointUtf16 {
        if let Some((_, _, buffer)) = self.as_singleton() {
            return buffer.clip_point_utf16(point, bias);
        }

        let mut cursor = self.excerpts.cursor::<PointUtf16>();
        cursor.seek(&point.0, Bias::Right, &());
        let overshoot = if let Some(excerpt) = cursor.item() {
            let excerpt_start = excerpt
                .buffer
                .offset_to_point_utf16(excerpt.range.context.start.to_offset(&excerpt.buffer));
            let buffer_point = excerpt
                .buffer
                .clip_point_utf16(Unclipped(excerpt_start + (point.0 - cursor.start())), bias);
            buffer_point.saturating_sub(excerpt_start)
        } else {
            PointUtf16::zero()
        };
        *cursor.start() + overshoot
    }

    pub fn bytes_in_range<T: ToOffset>(&self, range: Range<T>) -> MultiBufferBytes {
        let range = range.start.to_offset(self)..range.end.to_offset(self);
        let mut excerpts = self.excerpts.cursor::<usize>();
        excerpts.seek(&range.start, Bias::Right, &());

        let mut chunk = &[][..];
        let excerpt_bytes = if let Some(excerpt) = excerpts.item() {
            let mut excerpt_bytes = excerpt
                .bytes_in_range(range.start - excerpts.start()..range.end - excerpts.start());
            chunk = excerpt_bytes.next().unwrap_or(&[][..]);
            Some(excerpt_bytes)
        } else {
            None
        };
        MultiBufferBytes {
            range,
            excerpts,
            excerpt_bytes,
            chunk,
        }
    }

    pub fn reversed_bytes_in_range<T: ToOffset>(
        &self,
        range: Range<T>,
    ) -> ReversedMultiBufferBytes {
        let range = range.start.to_offset(self)..range.end.to_offset(self);
        let mut excerpts = self.excerpts.cursor::<usize>();
        excerpts.seek(&range.end, Bias::Left, &());

        let mut chunk = &[][..];
        let excerpt_bytes = if let Some(excerpt) = excerpts.item() {
            let mut excerpt_bytes = excerpt.reversed_bytes_in_range(
                range.start.saturating_sub(*excerpts.start())..range.end - *excerpts.start(),
            );
            chunk = excerpt_bytes.next().unwrap_or(&[][..]);
            Some(excerpt_bytes)
        } else {
            None
        };

        ReversedMultiBufferBytes {
            range,
            excerpts,
            excerpt_bytes,
            chunk,
        }
    }

    pub fn buffer_rows(&self, start_row: MultiBufferRow) -> MultiBufferRows {
        let mut result = MultiBufferRows {
            buffer_row_range: 0..0,
            excerpts: self.excerpts.cursor(),
        };
        result.seek(start_row);
        result
    }

    pub fn chunks<T: ToOffset>(&self, range: Range<T>, language_aware: bool) -> MultiBufferChunks {
        let range = range.start.to_offset(self)..range.end.to_offset(self);
        let mut chunks = MultiBufferChunks {
            range: range.clone(),
            excerpts: self.excerpts.cursor(),
            excerpt_chunks: None,
            language_aware,
        };
        chunks.seek(range.start);
        chunks
    }

    pub fn offset_to_point(&self, offset: usize) -> Point {
        if let Some((_, _, buffer)) = self.as_singleton() {
            return buffer.offset_to_point(offset);
        }

        let mut cursor = self.excerpts.cursor::<(usize, Point)>();
        cursor.seek(&offset, Bias::Right, &());
        if let Some(excerpt) = cursor.item() {
            let (start_offset, start_point) = cursor.start();
            let overshoot = offset - start_offset;
            let excerpt_start_offset = excerpt.range.context.start.to_offset(&excerpt.buffer);
            let excerpt_start_point = excerpt.range.context.start.to_point(&excerpt.buffer);
            let buffer_point = excerpt
                .buffer
                .offset_to_point(excerpt_start_offset + overshoot);
            *start_point + (buffer_point - excerpt_start_point)
        } else {
            self.excerpts.summary().text.lines
        }
    }

    pub fn offset_to_point_utf16(&self, offset: usize) -> PointUtf16 {
        if let Some((_, _, buffer)) = self.as_singleton() {
            return buffer.offset_to_point_utf16(offset);
        }

        let mut cursor = self.excerpts.cursor::<(usize, PointUtf16)>();
        cursor.seek(&offset, Bias::Right, &());
        if let Some(excerpt) = cursor.item() {
            let (start_offset, start_point) = cursor.start();
            let overshoot = offset - start_offset;
            let excerpt_start_offset = excerpt.range.context.start.to_offset(&excerpt.buffer);
            let excerpt_start_point = excerpt.range.context.start.to_point_utf16(&excerpt.buffer);
            let buffer_point = excerpt
                .buffer
                .offset_to_point_utf16(excerpt_start_offset + overshoot);
            *start_point + (buffer_point - excerpt_start_point)
        } else {
            self.excerpts.summary().text.lines_utf16()
        }
    }

    pub fn point_to_point_utf16(&self, point: Point) -> PointUtf16 {
        if let Some((_, _, buffer)) = self.as_singleton() {
            return buffer.point_to_point_utf16(point);
        }

        let mut cursor = self.excerpts.cursor::<(Point, PointUtf16)>();
        cursor.seek(&point, Bias::Right, &());
        if let Some(excerpt) = cursor.item() {
            let (start_offset, start_point) = cursor.start();
            let overshoot = point - start_offset;
            let excerpt_start_point = excerpt.range.context.start.to_point(&excerpt.buffer);
            let excerpt_start_point_utf16 =
                excerpt.range.context.start.to_point_utf16(&excerpt.buffer);
            let buffer_point = excerpt
                .buffer
                .point_to_point_utf16(excerpt_start_point + overshoot);
            *start_point + (buffer_point - excerpt_start_point_utf16)
        } else {
            self.excerpts.summary().text.lines_utf16()
        }
    }

    pub fn point_to_offset(&self, point: Point) -> usize {
        if let Some((_, _, buffer)) = self.as_singleton() {
            return buffer.point_to_offset(point);
        }

        let mut cursor = self.excerpts.cursor::<(Point, usize)>();
        cursor.seek(&point, Bias::Right, &());
        if let Some(excerpt) = cursor.item() {
            let (start_point, start_offset) = cursor.start();
            let overshoot = point - start_point;
            let excerpt_start_offset = excerpt.range.context.start.to_offset(&excerpt.buffer);
            let excerpt_start_point = excerpt.range.context.start.to_point(&excerpt.buffer);
            let buffer_offset = excerpt
                .buffer
                .point_to_offset(excerpt_start_point + overshoot);
            *start_offset + buffer_offset - excerpt_start_offset
        } else {
            self.excerpts.summary().text.len
        }
    }

    pub fn offset_utf16_to_offset(&self, offset_utf16: OffsetUtf16) -> usize {
        if let Some((_, _, buffer)) = self.as_singleton() {
            return buffer.offset_utf16_to_offset(offset_utf16);
        }

        let mut cursor = self.excerpts.cursor::<(OffsetUtf16, usize)>();
        cursor.seek(&offset_utf16, Bias::Right, &());
        if let Some(excerpt) = cursor.item() {
            let (start_offset_utf16, start_offset) = cursor.start();
            let overshoot = offset_utf16 - start_offset_utf16;
            let excerpt_start_offset = excerpt.range.context.start.to_offset(&excerpt.buffer);
            let excerpt_start_offset_utf16 =
                excerpt.buffer.offset_to_offset_utf16(excerpt_start_offset);
            let buffer_offset = excerpt
                .buffer
                .offset_utf16_to_offset(excerpt_start_offset_utf16 + overshoot);
            *start_offset + (buffer_offset - excerpt_start_offset)
        } else {
            self.excerpts.summary().text.len
        }
    }

    pub fn offset_to_offset_utf16(&self, offset: usize) -> OffsetUtf16 {
        if let Some((_, _, buffer)) = self.as_singleton() {
            return buffer.offset_to_offset_utf16(offset);
        }

        let mut cursor = self.excerpts.cursor::<(usize, OffsetUtf16)>();
        cursor.seek(&offset, Bias::Right, &());
        if let Some(excerpt) = cursor.item() {
            let (start_offset, start_offset_utf16) = cursor.start();
            let overshoot = offset - start_offset;
            let excerpt_start_offset_utf16 =
                excerpt.range.context.start.to_offset_utf16(&excerpt.buffer);
            let excerpt_start_offset = excerpt
                .buffer
                .offset_utf16_to_offset(excerpt_start_offset_utf16);
            let buffer_offset_utf16 = excerpt
                .buffer
                .offset_to_offset_utf16(excerpt_start_offset + overshoot);
            *start_offset_utf16 + (buffer_offset_utf16 - excerpt_start_offset_utf16)
        } else {
            self.excerpts.summary().text.len_utf16
        }
    }

    pub fn point_utf16_to_offset(&self, point: PointUtf16) -> usize {
        if let Some((_, _, buffer)) = self.as_singleton() {
            return buffer.point_utf16_to_offset(point);
        }

        let mut cursor = self.excerpts.cursor::<(PointUtf16, usize)>();
        cursor.seek(&point, Bias::Right, &());
        if let Some(excerpt) = cursor.item() {
            let (start_point, start_offset) = cursor.start();
            let overshoot = point - start_point;
            let excerpt_start_offset = excerpt.range.context.start.to_offset(&excerpt.buffer);
            let excerpt_start_point = excerpt
                .buffer
                .offset_to_point_utf16(excerpt.range.context.start.to_offset(&excerpt.buffer));
            let buffer_offset = excerpt
                .buffer
                .point_utf16_to_offset(excerpt_start_point + overshoot);
            *start_offset + (buffer_offset - excerpt_start_offset)
        } else {
            self.excerpts.summary().text.len
        }
    }

    pub fn point_to_buffer_offset<T: ToOffset>(
        &self,
        point: T,
    ) -> Option<(&BufferSnapshot, usize)> {
        let offset = point.to_offset(self);
        let mut cursor = self.excerpts.cursor::<usize>();
        cursor.seek(&offset, Bias::Right, &());
        if cursor.item().is_none() {
            cursor.prev(&());
        }

        cursor.item().map(|excerpt| {
            let excerpt_start = excerpt.range.context.start.to_offset(&excerpt.buffer);
            let buffer_point = excerpt_start + offset - *cursor.start();
            (&excerpt.buffer, buffer_point)
        })
    }

    pub fn suggested_indents(
        &self,
        rows: impl IntoIterator<Item = u32>,
        cx: &AppContext,
    ) -> BTreeMap<MultiBufferRow, IndentSize> {
        let mut result = BTreeMap::new();

        let mut rows_for_excerpt = Vec::new();
        let mut cursor = self.excerpts.cursor::<Point>();
        let mut rows = rows.into_iter().peekable();
        let mut prev_row = u32::MAX;
        let mut prev_language_indent_size = IndentSize::default();

        while let Some(row) = rows.next() {
            cursor.seek(&Point::new(row, 0), Bias::Right, &());
            let excerpt = match cursor.item() {
                Some(excerpt) => excerpt,
                _ => continue,
            };

            // Retrieve the language and indent size once for each disjoint region being indented.
            let single_indent_size = if row.saturating_sub(1) == prev_row {
                prev_language_indent_size
            } else {
                excerpt
                    .buffer
                    .language_indent_size_at(Point::new(row, 0), cx)
            };
            prev_language_indent_size = single_indent_size;
            prev_row = row;

            let start_buffer_row = excerpt.range.context.start.to_point(&excerpt.buffer).row;
            let start_multibuffer_row = cursor.start().row;

            rows_for_excerpt.push(row);
            while let Some(next_row) = rows.peek().copied() {
                if cursor.end(&()).row > next_row {
                    rows_for_excerpt.push(next_row);
                    rows.next();
                } else {
                    break;
                }
            }

            let buffer_rows = rows_for_excerpt
                .drain(..)
                .map(|row| start_buffer_row + row - start_multibuffer_row);
            let buffer_indents = excerpt
                .buffer
                .suggested_indents(buffer_rows, single_indent_size);
            let multibuffer_indents = buffer_indents.into_iter().map(|(row, indent)| {
                (
                    MultiBufferRow(start_multibuffer_row + row - start_buffer_row),
                    indent,
                )
            });
            result.extend(multibuffer_indents);
        }

        result
    }

    pub fn indent_size_for_line(&self, row: MultiBufferRow) -> IndentSize {
        if let Some((buffer, range)) = self.buffer_line_for_row(row) {
            let mut size = buffer.indent_size_for_line(range.start.row);
            size.len = size
                .len
                .min(range.end.column)
                .saturating_sub(range.start.column);
            size
        } else {
            IndentSize::spaces(0)
        }
    }

    pub fn prev_non_blank_row(&self, mut row: MultiBufferRow) -> Option<MultiBufferRow> {
        while row.0 > 0 {
            row.0 -= 1;
            if !self.is_line_blank(row) {
                return Some(row);
            }
        }
        None
    }

    pub fn line_len(&self, row: MultiBufferRow) -> u32 {
        if let Some((_, range)) = self.buffer_line_for_row(row) {
            range.end.column - range.start.column
        } else {
            0
        }
    }

    pub fn buffer_line_for_row(
        &self,
        row: MultiBufferRow,
    ) -> Option<(&BufferSnapshot, Range<Point>)> {
        let mut cursor = self.excerpts.cursor::<Point>();
        let point = Point::new(row.0, 0);
        cursor.seek(&point, Bias::Right, &());
        if cursor.item().is_none() && *cursor.start() == point {
            cursor.prev(&());
        }
        if let Some(excerpt) = cursor.item() {
            let overshoot = row.0 - cursor.start().row;
            let excerpt_start = excerpt.range.context.start.to_point(&excerpt.buffer);
            let excerpt_end = excerpt.range.context.end.to_point(&excerpt.buffer);
            let buffer_row = excerpt_start.row + overshoot;
            let line_start = Point::new(buffer_row, 0);
            let line_end = Point::new(buffer_row, excerpt.buffer.line_len(buffer_row));
            return Some((
                &excerpt.buffer,
                line_start.max(excerpt_start)..line_end.min(excerpt_end),
            ));
        }
        None
    }

    pub fn max_point(&self) -> Point {
        self.text_summary().lines
    }

    pub fn text_summary(&self) -> TextSummary {
        self.excerpts.summary().text.clone()
    }

    pub fn text_summary_for_range<D, O>(&self, range: Range<O>) -> D
    where
        D: TextDimension,
        O: ToOffset,
    {
        let mut summary = D::default();
        let mut range = range.start.to_offset(self)..range.end.to_offset(self);
        let mut cursor = self.excerpts.cursor::<usize>();
        cursor.seek(&range.start, Bias::Right, &());
        if let Some(excerpt) = cursor.item() {
            let mut end_before_newline = cursor.end(&());
            if excerpt.has_trailing_newline {
                end_before_newline -= 1;
            }

            let excerpt_start = excerpt.range.context.start.to_offset(&excerpt.buffer);
            let start_in_excerpt = excerpt_start + (range.start - cursor.start());
            let end_in_excerpt =
                excerpt_start + (cmp::min(end_before_newline, range.end) - cursor.start());
            summary.add_assign(
                &excerpt
                    .buffer
                    .text_summary_for_range(start_in_excerpt..end_in_excerpt),
            );

            if range.end > end_before_newline {
                summary.add_assign(&D::from_text_summary(&TextSummary::from("\n")));
            }

            cursor.next(&());
        }

        if range.end > *cursor.start() {
            summary.add_assign(&D::from_text_summary(&cursor.summary::<_, TextSummary>(
                &range.end,
                Bias::Right,
                &(),
            )));
            if let Some(excerpt) = cursor.item() {
                range.end = cmp::max(*cursor.start(), range.end);

                let excerpt_start = excerpt.range.context.start.to_offset(&excerpt.buffer);
                let end_in_excerpt = excerpt_start + (range.end - cursor.start());
                summary.add_assign(
                    &excerpt
                        .buffer
                        .text_summary_for_range(excerpt_start..end_in_excerpt),
                );
            }
        }

        summary
    }

    pub fn summary_for_anchor<D>(&self, anchor: &Anchor) -> D
    where
        D: TextDimension + Ord + Sub<D, Output = D>,
    {
        let mut cursor = self.excerpts.cursor::<ExcerptSummary>();
        let locator = self.excerpt_locator_for_id(anchor.excerpt_id);

        cursor.seek(locator, Bias::Left, &());
        if cursor.item().is_none() {
            cursor.next(&());
        }

        let mut position = D::from_text_summary(&cursor.start().text);
        if let Some(excerpt) = cursor.item() {
            if excerpt.id == anchor.excerpt_id {
                let excerpt_buffer_start =
                    excerpt.range.context.start.summary::<D>(&excerpt.buffer);
                let excerpt_buffer_end = excerpt.range.context.end.summary::<D>(&excerpt.buffer);
                let buffer_position = cmp::min(
                    excerpt_buffer_end,
                    anchor.text_anchor.summary::<D>(&excerpt.buffer),
                );
                if buffer_position > excerpt_buffer_start {
                    position.add_assign(&(buffer_position - excerpt_buffer_start));
                }
            }
        }
        position
    }

    pub fn summaries_for_anchors<'a, D, I>(&'a self, anchors: I) -> Vec<D>
    where
        D: TextDimension + Ord + Sub<D, Output = D>,
        I: 'a + IntoIterator<Item = &'a Anchor>,
    {
        if let Some((_, _, buffer)) = self.as_singleton() {
            return buffer
                .summaries_for_anchors(anchors.into_iter().map(|a| &a.text_anchor))
                .collect();
        }

        let mut anchors = anchors.into_iter().peekable();
        let mut cursor = self.excerpts.cursor::<ExcerptSummary>();
        let mut summaries = Vec::new();
        while let Some(anchor) = anchors.peek() {
            let excerpt_id = anchor.excerpt_id;
            let excerpt_anchors = iter::from_fn(|| {
                let anchor = anchors.peek()?;
                if anchor.excerpt_id == excerpt_id {
                    Some(&anchors.next().unwrap().text_anchor)
                } else {
                    None
                }
            });

            let locator = self.excerpt_locator_for_id(excerpt_id);
            cursor.seek_forward(locator, Bias::Left, &());
            if cursor.item().is_none() {
                cursor.next(&());
            }

            let position = D::from_text_summary(&cursor.start().text);
            if let Some(excerpt) = cursor.item() {
                if excerpt.id == excerpt_id {
                    let excerpt_buffer_start =
                        excerpt.range.context.start.summary::<D>(&excerpt.buffer);
                    let excerpt_buffer_end =
                        excerpt.range.context.end.summary::<D>(&excerpt.buffer);
                    summaries.extend(
                        excerpt
                            .buffer
                            .summaries_for_anchors::<D, _>(excerpt_anchors)
                            .map(move |summary| {
                                let summary = cmp::min(excerpt_buffer_end.clone(), summary);
                                let mut position = position.clone();
                                let excerpt_buffer_start = excerpt_buffer_start.clone();
                                if summary > excerpt_buffer_start {
                                    position.add_assign(&(summary - excerpt_buffer_start));
                                }
                                position
                            }),
                    );
                    continue;
                }
            }

            summaries.extend(excerpt_anchors.map(|_| position.clone()));
        }

        summaries
    }

    pub fn refresh_anchors<'a, I>(&'a self, anchors: I) -> Vec<(usize, Anchor, bool)>
    where
        I: 'a + IntoIterator<Item = &'a Anchor>,
    {
        let mut anchors = anchors.into_iter().enumerate().peekable();
        let mut cursor = self.excerpts.cursor::<Option<&Locator>>();
        cursor.next(&());

        let mut result = Vec::new();

        while let Some((_, anchor)) = anchors.peek() {
            let old_excerpt_id = anchor.excerpt_id;

            // Find the location where this anchor's excerpt should be.
            let old_locator = self.excerpt_locator_for_id(old_excerpt_id);
            cursor.seek_forward(&Some(old_locator), Bias::Left, &());

            if cursor.item().is_none() {
                cursor.next(&());
            }

            let next_excerpt = cursor.item();
            let prev_excerpt = cursor.prev_item();

            // Process all of the anchors for this excerpt.
            while let Some((_, anchor)) = anchors.peek() {
                if anchor.excerpt_id != old_excerpt_id {
                    break;
                }
                let (anchor_ix, anchor) = anchors.next().unwrap();
                let mut anchor = *anchor;

                // Leave min and max anchors unchanged if invalid or
                // if the old excerpt still exists at this location
                let mut kept_position = next_excerpt
                    .map_or(false, |e| e.id == old_excerpt_id && e.contains(&anchor))
                    || old_excerpt_id == ExcerptId::max()
                    || old_excerpt_id == ExcerptId::min();

                // If the old excerpt no longer exists at this location, then attempt to
                // find an equivalent position for this anchor in an adjacent excerpt.
                if !kept_position {
                    for excerpt in [next_excerpt, prev_excerpt].iter().filter_map(|e| *e) {
                        if excerpt.contains(&anchor) {
                            anchor.excerpt_id = excerpt.id;
                            kept_position = true;
                            break;
                        }
                    }
                }

                // If there's no adjacent excerpt that contains the anchor's position,
                // then report that the anchor has lost its position.
                if !kept_position {
                    anchor = if let Some(excerpt) = next_excerpt {
                        let mut text_anchor = excerpt
                            .range
                            .context
                            .start
                            .bias(anchor.text_anchor.bias, &excerpt.buffer);
                        if text_anchor
                            .cmp(&excerpt.range.context.end, &excerpt.buffer)
                            .is_gt()
                        {
                            text_anchor = excerpt.range.context.end;
                        }
                        Anchor {
                            buffer_id: Some(excerpt.buffer_id),
                            excerpt_id: excerpt.id,
                            text_anchor,
                        }
                    } else if let Some(excerpt) = prev_excerpt {
                        let mut text_anchor = excerpt
                            .range
                            .context
                            .end
                            .bias(anchor.text_anchor.bias, &excerpt.buffer);
                        if text_anchor
                            .cmp(&excerpt.range.context.start, &excerpt.buffer)
                            .is_lt()
                        {
                            text_anchor = excerpt.range.context.start;
                        }
                        Anchor {
                            buffer_id: Some(excerpt.buffer_id),
                            excerpt_id: excerpt.id,
                            text_anchor,
                        }
                    } else if anchor.text_anchor.bias == Bias::Left {
                        Anchor::min()
                    } else {
                        Anchor::max()
                    };
                }

                result.push((anchor_ix, anchor, kept_position));
            }
        }
        result.sort_unstable_by(|a, b| a.1.cmp(&b.1, self));
        result
    }

    pub fn anchor_before<T: ToOffset>(&self, position: T) -> Anchor {
        self.anchor_at(position, Bias::Left)
    }

    pub fn anchor_after<T: ToOffset>(&self, position: T) -> Anchor {
        self.anchor_at(position, Bias::Right)
    }

    pub fn anchor_at<T: ToOffset>(&self, position: T, mut bias: Bias) -> Anchor {
        let offset = position.to_offset(self);
        if let Some((excerpt_id, buffer_id, buffer)) = self.as_singleton() {
            return Anchor {
                buffer_id: Some(buffer_id),
                excerpt_id: *excerpt_id,
                text_anchor: buffer.anchor_at(offset, bias),
            };
        }

        let mut cursor = self.excerpts.cursor::<(usize, Option<ExcerptId>)>();
        cursor.seek(&offset, Bias::Right, &());
        if cursor.item().is_none() && offset == cursor.start().0 && bias == Bias::Left {
            cursor.prev(&());
        }
        if let Some(excerpt) = cursor.item() {
            let mut overshoot = offset.saturating_sub(cursor.start().0);
            if excerpt.has_trailing_newline && offset == cursor.end(&()).0 {
                overshoot -= 1;
                bias = Bias::Right;
            }

            let buffer_start = excerpt.range.context.start.to_offset(&excerpt.buffer);
            let text_anchor =
                excerpt.clip_anchor(excerpt.buffer.anchor_at(buffer_start + overshoot, bias));
            Anchor {
                buffer_id: Some(excerpt.buffer_id),
                excerpt_id: excerpt.id,
                text_anchor,
            }
        } else if offset == 0 && bias == Bias::Left {
            Anchor::min()
        } else {
            Anchor::max()
        }
    }

    /// Returns an anchor for the given excerpt and text anchor,
    /// returns None if the excerpt_id is no longer valid.
    pub fn anchor_in_excerpt(
        &self,
        excerpt_id: ExcerptId,
        text_anchor: text::Anchor,
    ) -> Option<Anchor> {
        let locator = self.excerpt_locator_for_id(excerpt_id);
        let mut cursor = self.excerpts.cursor::<Option<&Locator>>();
        cursor.seek(locator, Bias::Left, &());
        if let Some(excerpt) = cursor.item() {
            if excerpt.id == excerpt_id {
                let text_anchor = excerpt.clip_anchor(text_anchor);
                drop(cursor);
                return Some(Anchor {
                    buffer_id: Some(excerpt.buffer_id),
                    excerpt_id,
                    text_anchor,
                });
            }
        }
        None
    }

    pub fn can_resolve(&self, anchor: &Anchor) -> bool {
        if anchor.excerpt_id == ExcerptId::min() || anchor.excerpt_id == ExcerptId::max() {
            true
        } else if let Some(excerpt) = self.excerpt(anchor.excerpt_id) {
            excerpt.buffer.can_resolve(&anchor.text_anchor)
        } else {
            false
        }
    }

    pub fn excerpts(
        &self,
    ) -> impl Iterator<Item = (ExcerptId, &BufferSnapshot, ExcerptRange<text::Anchor>)> {
        self.excerpts
            .iter()
            .map(|excerpt| (excerpt.id, &excerpt.buffer, excerpt.range.clone()))
    }

    fn excerpts_for_range<T: ToOffset>(
        &self,
        range: Range<T>,
    ) -> impl Iterator<Item = (&Excerpt, usize)> + '_ {
        let range = range.start.to_offset(self)..range.end.to_offset(self);

        let mut cursor = self.excerpts.cursor::<usize>();
        cursor.seek(&range.start, Bias::Right, &());
        cursor.prev(&());

        iter::from_fn(move || {
            cursor.next(&());
            if cursor.start() < &range.end {
                cursor.item().map(|item| (item, *cursor.start()))
            } else {
                None
            }
        })
    }

    pub fn excerpt_boundaries_in_range<R, T>(
        &self,
        range: R,
    ) -> impl Iterator<Item = ExcerptBoundary> + '_
    where
        R: RangeBounds<T>,
        T: ToOffset,
    {
        let start_offset;
        let start = match range.start_bound() {
            Bound::Included(start) => {
                start_offset = start.to_offset(self);
                Bound::Included(start_offset)
            }
            Bound::Excluded(start) => {
                start_offset = start.to_offset(self);
                Bound::Excluded(start_offset)
            }
            Bound::Unbounded => {
                start_offset = 0;
                Bound::Unbounded
            }
        };
        let end = match range.end_bound() {
            Bound::Included(end) => Bound::Included(end.to_offset(self)),
            Bound::Excluded(end) => Bound::Excluded(end.to_offset(self)),
            Bound::Unbounded => Bound::Unbounded,
        };
        let bounds = (start, end);

        let mut cursor = self.excerpts.cursor::<(usize, Point)>();
        cursor.seek(&start_offset, Bias::Right, &());
        if cursor.item().is_none() {
            cursor.prev(&());
        }
        if !bounds.contains(&cursor.start().0) {
            cursor.next(&());
        }

        let mut prev_buffer_id = cursor.prev_item().map(|excerpt| excerpt.buffer_id);
        std::iter::from_fn(move || {
            if self.singleton {
                None
            } else if bounds.contains(&cursor.start().0) {
                let excerpt = cursor.item()?;
                let starts_new_buffer = Some(excerpt.buffer_id) != prev_buffer_id;
                let boundary = ExcerptBoundary {
                    id: excerpt.id,
                    row: MultiBufferRow(cursor.start().1.row),
                    buffer: excerpt.buffer.clone(),
                    range: excerpt.range.clone(),
                    starts_new_buffer,
                };

                prev_buffer_id = Some(excerpt.buffer_id);
                cursor.next(&());
                Some(boundary)
            } else {
                None
            }
        })
    }

    pub fn edit_count(&self) -> usize {
        self.edit_count
    }

    pub fn parse_count(&self) -> usize {
        self.parse_count
    }

    /// Returns the smallest enclosing bracket ranges containing the given range or
    /// None if no brackets contain range or the range is not contained in a single
    /// excerpt
    ///
    /// Can optionally pass a range_filter to filter the ranges of brackets to consider
    pub fn innermost_enclosing_bracket_ranges<T: ToOffset>(
        &self,
        range: Range<T>,
        range_filter: Option<&dyn Fn(Range<usize>, Range<usize>) -> bool>,
    ) -> Option<(Range<usize>, Range<usize>)> {
        let range = range.start.to_offset(self)..range.end.to_offset(self);
        let excerpt = self.excerpt_containing(range.clone())?;

        // Filter to ranges contained in the excerpt
        let range_filter = |open: Range<usize>, close: Range<usize>| -> bool {
            excerpt.contains_buffer_range(open.start..close.end)
                && range_filter.map_or(true, |filter| {
                    filter(
                        excerpt.map_range_from_buffer(open),
                        excerpt.map_range_from_buffer(close),
                    )
                })
        };

        let (open, close) = excerpt.buffer().innermost_enclosing_bracket_ranges(
            excerpt.map_range_to_buffer(range),
            Some(&range_filter),
        )?;

        Some((
            excerpt.map_range_from_buffer(open),
            excerpt.map_range_from_buffer(close),
        ))
    }

    /// Returns enclosing bracket ranges containing the given range or returns None if the range is
    /// not contained in a single excerpt
    pub fn enclosing_bracket_ranges<T: ToOffset>(
        &self,
        range: Range<T>,
    ) -> Option<impl Iterator<Item = (Range<usize>, Range<usize>)> + '_> {
        let range = range.start.to_offset(self)..range.end.to_offset(self);
        let excerpt = self.excerpt_containing(range.clone())?;

        Some(
            excerpt
                .buffer()
                .enclosing_bracket_ranges(excerpt.map_range_to_buffer(range))
                .filter_map(move |(open, close)| {
                    if excerpt.contains_buffer_range(open.start..close.end) {
                        Some((
                            excerpt.map_range_from_buffer(open),
                            excerpt.map_range_from_buffer(close),
                        ))
                    } else {
                        None
                    }
                }),
        )
    }

    /// Returns bracket range pairs overlapping the given `range` or returns None if the `range` is
    /// not contained in a single excerpt
    pub fn bracket_ranges<T: ToOffset>(
        &self,
        range: Range<T>,
    ) -> Option<impl Iterator<Item = (Range<usize>, Range<usize>)> + '_> {
        let range = range.start.to_offset(self)..range.end.to_offset(self);
        let excerpt = self.excerpt_containing(range.clone())?;

        Some(
            excerpt
                .buffer()
                .bracket_ranges(excerpt.map_range_to_buffer(range))
                .filter_map(move |(start_bracket_range, close_bracket_range)| {
                    let buffer_range = start_bracket_range.start..close_bracket_range.end;
                    if excerpt.contains_buffer_range(buffer_range) {
                        Some((
                            excerpt.map_range_from_buffer(start_bracket_range),
                            excerpt.map_range_from_buffer(close_bracket_range),
                        ))
                    } else {
                        None
                    }
                }),
        )
    }

    pub fn redacted_ranges<'a, T: ToOffset>(
        &'a self,
        range: Range<T>,
        redaction_enabled: impl Fn(Option<&Arc<dyn File>>) -> bool + 'a,
    ) -> impl Iterator<Item = Range<usize>> + 'a {
        let range = range.start.to_offset(self)..range.end.to_offset(self);
        self.excerpts_for_range(range.clone())
            .filter_map(move |(excerpt, excerpt_offset)| {
                redaction_enabled(excerpt.buffer.file()).then(move || {
                    let excerpt_buffer_start =
                        excerpt.range.context.start.to_offset(&excerpt.buffer);

                    excerpt
                        .buffer
                        .redacted_ranges(excerpt.range.context.clone())
                        .map(move |mut redacted_range| {
                            // Re-base onto the excerpts coordinates in the multibuffer
                            redacted_range.start = excerpt_offset
                                + redacted_range.start.saturating_sub(excerpt_buffer_start);
                            redacted_range.end = excerpt_offset
                                + redacted_range.end.saturating_sub(excerpt_buffer_start);

                            redacted_range
                        })
                        .skip_while(move |redacted_range| redacted_range.end < range.start)
                        .take_while(move |redacted_range| redacted_range.start < range.end)
                })
            })
            .flatten()
    }

    pub fn runnable_ranges(
        &self,
        range: Range<Anchor>,
    ) -> impl Iterator<Item = language::RunnableRange> + '_ {
        let range = range.start.to_offset(self)..range.end.to_offset(self);
        self.excerpts_for_range(range.clone())
            .flat_map(move |(excerpt, excerpt_offset)| {
                let excerpt_buffer_start = excerpt.range.context.start.to_offset(&excerpt.buffer);

                excerpt
                    .buffer
                    .runnable_ranges(excerpt.range.context.clone())
                    .filter_map(move |mut runnable| {
                        // Re-base onto the excerpts coordinates in the multibuffer
                        //
                        // The node matching our runnables query might partially overlap with
                        // the provided range. If the run indicator is outside of excerpt bounds, do not actually show it.
                        if runnable.run_range.start < excerpt_buffer_start {
                            return None;
                        }
                        if language::ToPoint::to_point(&runnable.run_range.end, &excerpt.buffer).row
                            > excerpt.max_buffer_row
                        {
                            return None;
                        }
                        runnable.run_range.start =
                            excerpt_offset + runnable.run_range.start - excerpt_buffer_start;
                        runnable.run_range.end =
                            excerpt_offset + runnable.run_range.end - excerpt_buffer_start;
                        Some(runnable)
                    })
                    .skip_while(move |runnable| runnable.run_range.end < range.start)
                    .take_while(move |runnable| runnable.run_range.start < range.end)
            })
    }

    pub fn indent_guides_in_range(
        &self,
        range: Range<Anchor>,
        cx: &AppContext,
    ) -> Vec<(Range<usize>, IndentGuide)> {
        // Fast path for singleton buffers, we can skip the conversion between offsets.
        if let Some((_, _, snapshot)) = self.as_singleton() {
            return snapshot
                .indent_guides_in_range(range.start.text_anchor..range.end.text_anchor, cx);
        }

        let range = range.start.to_offset(self)..range.end.to_offset(self);

        self.excerpts_for_range(range.clone())
            .flat_map(move |(excerpt, excerpt_offset)| {
                let excerpt_buffer_start = excerpt.range.context.start.to_offset(&excerpt.buffer);

                excerpt
                    .buffer
                    .indent_guides_in_range(excerpt.range.context.clone(), cx)
                    .into_iter()
                    .map(move |(mut match_range, indent_guide)| {
                        // Re-base onto the excerpts coordinates in the multibuffer
                        match_range.start =
                            excerpt_offset + (match_range.start - excerpt_buffer_start);
                        match_range.end = excerpt_offset + (match_range.end - excerpt_buffer_start);

                        (match_range, indent_guide)
                    })
                    .skip_while(move |(match_range, _)| match_range.end < range.start)
                    .take_while(move |(match_range, _)| match_range.start < range.end)
            })
            .collect()
    }

    pub fn diagnostics_update_count(&self) -> usize {
        self.diagnostics_update_count
    }

    pub fn git_diff_update_count(&self) -> usize {
        self.git_diff_update_count
    }

    pub fn trailing_excerpt_update_count(&self) -> usize {
        self.trailing_excerpt_update_count
    }

    pub fn file_at<T: ToOffset>(&self, point: T) -> Option<&Arc<dyn File>> {
        self.point_to_buffer_offset(point)
            .and_then(|(buffer, _)| buffer.file())
    }

    pub fn language_at<T: ToOffset>(&self, point: T) -> Option<&Arc<Language>> {
        self.point_to_buffer_offset(point)
            .and_then(|(buffer, offset)| buffer.language_at(offset))
    }

    pub fn settings_at<'a, T: ToOffset>(
        &'a self,
        point: T,
        cx: &'a AppContext,
    ) -> &'a LanguageSettings {
        let mut language = None;
        let mut file = None;
        if let Some((buffer, offset)) = self.point_to_buffer_offset(point) {
            language = buffer.language_at(offset);
            file = buffer.file();
        }
        language_settings(language, file, cx)
    }

    pub fn language_scope_at<T: ToOffset>(&self, point: T) -> Option<LanguageScope> {
        self.point_to_buffer_offset(point)
            .and_then(|(buffer, offset)| buffer.language_scope_at(offset))
    }

    pub fn language_indent_size_at<T: ToOffset>(
        &self,
        position: T,
        cx: &AppContext,
    ) -> Option<IndentSize> {
        let (buffer_snapshot, offset) = self.point_to_buffer_offset(position)?;
        Some(buffer_snapshot.language_indent_size_at(offset, cx))
    }

    pub fn is_dirty(&self) -> bool {
        self.is_dirty
    }

    pub fn has_conflict(&self) -> bool {
        self.has_conflict
    }

    pub fn has_diagnostics(&self) -> bool {
        self.excerpts
            .iter()
            .any(|excerpt| excerpt.buffer.has_diagnostics())
    }

    pub fn diagnostic_group<'a, O>(
        &'a self,
        group_id: usize,
    ) -> impl Iterator<Item = DiagnosticEntry<O>> + 'a
    where
        O: text::FromAnchor + 'a,
    {
        self.as_singleton()
            .into_iter()
            .flat_map(move |(_, _, buffer)| buffer.diagnostic_group(group_id))
    }

    pub fn diagnostics_in_range<'a, T, O>(
        &'a self,
        range: Range<T>,
        reversed: bool,
    ) -> impl Iterator<Item = DiagnosticEntry<O>> + 'a
    where
        T: 'a + ToOffset,
        O: 'a + text::FromAnchor + Ord,
    {
        self.as_singleton()
            .into_iter()
            .flat_map(move |(_, _, buffer)| {
                buffer.diagnostics_in_range(
                    range.start.to_offset(self)..range.end.to_offset(self),
                    reversed,
                )
            })
    }

    pub fn has_git_diffs(&self) -> bool {
        for excerpt in self.excerpts.iter() {
            if excerpt.buffer.has_git_diff() {
                return true;
            }
        }
        false
    }

    pub fn git_diff_hunks_in_range_rev(
        &self,
        row_range: Range<MultiBufferRow>,
    ) -> impl Iterator<Item = DiffHunk<MultiBufferRow>> + '_ {
        let mut cursor = self.excerpts.cursor::<Point>();

        cursor.seek(&Point::new(row_range.end.0, 0), Bias::Left, &());
        if cursor.item().is_none() {
            cursor.prev(&());
        }

        std::iter::from_fn(move || {
            let excerpt = cursor.item()?;
            let multibuffer_start = *cursor.start();
            let multibuffer_end = multibuffer_start + excerpt.text_summary.lines;
            if multibuffer_start.row >= row_range.end.0 {
                return None;
            }

            let mut buffer_start = excerpt.range.context.start;
            let mut buffer_end = excerpt.range.context.end;
            let excerpt_start_point = buffer_start.to_point(&excerpt.buffer);
            let excerpt_end_point = excerpt_start_point + excerpt.text_summary.lines;

            if row_range.start.0 > multibuffer_start.row {
                let buffer_start_point =
                    excerpt_start_point + Point::new(row_range.start.0 - multibuffer_start.row, 0);
                buffer_start = excerpt.buffer.anchor_before(buffer_start_point);
            }

            if row_range.end.0 < multibuffer_end.row {
                let buffer_end_point =
                    excerpt_start_point + Point::new(row_range.end.0 - multibuffer_start.row, 0);
                buffer_end = excerpt.buffer.anchor_before(buffer_end_point);
            }

            let buffer_hunks = excerpt
                .buffer
                .git_diff_hunks_intersecting_range_rev(buffer_start..buffer_end)
                .map(move |hunk| {
                    let start = multibuffer_start.row
                        + hunk
                            .associated_range
                            .start
                            .saturating_sub(excerpt_start_point.row);
                    let end = multibuffer_start.row
                        + hunk
                            .associated_range
                            .end
                            .min(excerpt_end_point.row + 1)
                            .saturating_sub(excerpt_start_point.row);

                    DiffHunk {
                        associated_range: MultiBufferRow(start)..MultiBufferRow(end),
                        diff_base_byte_range: hunk.diff_base_byte_range.clone(),
                        buffer_range: hunk.buffer_range.clone(),
                        buffer_id: hunk.buffer_id,
                    }
                });

            cursor.prev(&());

            Some(buffer_hunks)
        })
        .flatten()
    }

    pub fn git_diff_hunks_in_range(
        &self,
        row_range: Range<MultiBufferRow>,
    ) -> impl Iterator<Item = DiffHunk<MultiBufferRow>> + '_ {
        let mut cursor = self.excerpts.cursor::<Point>();

        cursor.seek(&Point::new(row_range.start.0, 0), Bias::Left, &());

        std::iter::from_fn(move || {
            let excerpt = cursor.item()?;
            let multibuffer_start = *cursor.start();
            let multibuffer_end = multibuffer_start + excerpt.text_summary.lines;
            let mut buffer_start = excerpt.range.context.start;
            let mut buffer_end = excerpt.range.context.end;

            let excerpt_rows = match multibuffer_start.row.cmp(&row_range.end.0) {
                cmp::Ordering::Less => {
                    let excerpt_start_point = buffer_start.to_point(&excerpt.buffer);
                    let excerpt_end_point = excerpt_start_point + excerpt.text_summary.lines;

                    if row_range.start.0 > multibuffer_start.row {
                        let buffer_start_point = excerpt_start_point
                            + Point::new(row_range.start.0 - multibuffer_start.row, 0);
                        buffer_start = excerpt.buffer.anchor_before(buffer_start_point);
                    }

                    if row_range.end.0 < multibuffer_end.row {
                        let buffer_end_point = excerpt_start_point
                            + Point::new(row_range.end.0 - multibuffer_start.row, 0);
                        buffer_end = excerpt.buffer.anchor_before(buffer_end_point);
                    }
                    excerpt_start_point.row..excerpt_end_point.row
                }
                cmp::Ordering::Equal if row_range.end.0 == 0 => {
                    buffer_end = buffer_start;
                    0..0
                }
                cmp::Ordering::Greater | cmp::Ordering::Equal => return None,
            };

            let buffer_hunks = excerpt
                .buffer
                .git_diff_hunks_intersecting_range(buffer_start..buffer_end)
                .map(move |hunk| {
                    let buffer_range = if excerpt_rows.start == 0 && excerpt_rows.end == 0 {
                        MultiBufferRow(0)..MultiBufferRow(1)
                    } else {
                        let start = multibuffer_start.row
                            + hunk
                                .associated_range
                                .start
                                .saturating_sub(excerpt_rows.start);
                        let end = multibuffer_start.row
                            + hunk
                                .associated_range
                                .end
                                .min(excerpt_rows.end + 1)
                                .saturating_sub(excerpt_rows.start);
                        MultiBufferRow(start)..MultiBufferRow(end)
                    };
                    DiffHunk {
                        associated_range: buffer_range,
                        diff_base_byte_range: hunk.diff_base_byte_range.clone(),
                        buffer_range: hunk.buffer_range.clone(),
                        buffer_id: hunk.buffer_id,
                    }
                });

            cursor.next(&());

            Some(buffer_hunks)
        })
        .flatten()
    }

    pub fn range_for_syntax_ancestor<T: ToOffset>(&self, range: Range<T>) -> Option<Range<usize>> {
        let range = range.start.to_offset(self)..range.end.to_offset(self);
        let excerpt = self.excerpt_containing(range.clone())?;

        let ancestor_buffer_range = excerpt
            .buffer()
            .range_for_syntax_ancestor(excerpt.map_range_to_buffer(range))?;

        Some(excerpt.map_range_from_buffer(ancestor_buffer_range))
    }

    pub fn outline(&self, theme: Option<&SyntaxTheme>) -> Option<Outline<Anchor>> {
        let (excerpt_id, _, buffer) = self.as_singleton()?;
        let outline = buffer.outline(theme)?;
        Some(Outline::new(
            outline
                .items
                .into_iter()
                .flat_map(|item| {
                    Some(OutlineItem {
                        depth: item.depth,
                        range: self.anchor_in_excerpt(*excerpt_id, item.range.start)?
                            ..self.anchor_in_excerpt(*excerpt_id, item.range.end)?,
                        text: item.text,
                        highlight_ranges: item.highlight_ranges,
                        name_ranges: item.name_ranges,
                    })
                })
                .collect(),
        ))
    }

    pub fn symbols_containing<T: ToOffset>(
        &self,
        offset: T,
        theme: Option<&SyntaxTheme>,
    ) -> Option<(BufferId, Vec<OutlineItem<Anchor>>)> {
        let anchor = self.anchor_before(offset);
        let excerpt_id = anchor.excerpt_id;
        let excerpt = self.excerpt(excerpt_id)?;
        Some((
            excerpt.buffer_id,
            excerpt
                .buffer
                .symbols_containing(anchor.text_anchor, theme)
                .into_iter()
                .flatten()
                .flat_map(|item| {
                    Some(OutlineItem {
                        depth: item.depth,
                        range: self.anchor_in_excerpt(excerpt_id, item.range.start)?
                            ..self.anchor_in_excerpt(excerpt_id, item.range.end)?,
                        text: item.text,
                        highlight_ranges: item.highlight_ranges,
                        name_ranges: item.name_ranges,
                    })
                })
                .collect(),
        ))
    }

    fn excerpt_locator_for_id(&self, id: ExcerptId) -> &Locator {
        if id == ExcerptId::min() {
            Locator::min_ref()
        } else if id == ExcerptId::max() {
            Locator::max_ref()
        } else {
            let mut cursor = self.excerpt_ids.cursor::<ExcerptId>();
            cursor.seek(&id, Bias::Left, &());
            if let Some(entry) = cursor.item() {
                if entry.id == id {
                    return &entry.locator;
                }
            }
            panic!("invalid excerpt id {:?}", id)
        }
    }

    // Returns the locators referenced by the given excerpt ids, sorted by locator.
    fn excerpt_locators_for_ids(
        &self,
        ids: impl IntoIterator<Item = ExcerptId>,
    ) -> SmallVec<[Locator; 1]> {
        let mut sorted_ids = ids.into_iter().collect::<SmallVec<[_; 1]>>();
        sorted_ids.sort_unstable();
        let mut locators = SmallVec::new();

        while sorted_ids.last() == Some(&ExcerptId::max()) {
            sorted_ids.pop();
            locators.push(Locator::max());
        }

        let mut sorted_ids = sorted_ids.into_iter().dedup().peekable();
        if sorted_ids.peek() == Some(&ExcerptId::min()) {
            sorted_ids.next();
            locators.push(Locator::min());
        }

        let mut cursor = self.excerpt_ids.cursor::<ExcerptId>();
        for id in sorted_ids {
            if cursor.seek_forward(&id, Bias::Left, &()) {
                locators.push(cursor.item().unwrap().locator.clone());
            } else {
                panic!("invalid excerpt id {:?}", id);
            }
        }

        locators.sort_unstable();
        locators
    }

    pub fn buffer_id_for_excerpt(&self, excerpt_id: ExcerptId) -> Option<BufferId> {
        Some(self.excerpt(excerpt_id)?.buffer_id)
    }

    pub fn buffer_for_excerpt(&self, excerpt_id: ExcerptId) -> Option<&BufferSnapshot> {
        Some(&self.excerpt(excerpt_id)?.buffer)
    }

    fn excerpt(&self, excerpt_id: ExcerptId) -> Option<&Excerpt> {
        let mut cursor = self.excerpts.cursor::<Option<&Locator>>();
        let locator = self.excerpt_locator_for_id(excerpt_id);
        cursor.seek(&Some(locator), Bias::Left, &());
        if let Some(excerpt) = cursor.item() {
            if excerpt.id == excerpt_id {
                return Some(excerpt);
            }
        }
        None
    }

    /// Returns the excerpt containing range and its offset start within the multibuffer or none if `range` spans multiple excerpts
    pub fn excerpt_containing<T: ToOffset>(&self, range: Range<T>) -> Option<MultiBufferExcerpt> {
        let range = range.start.to_offset(self)..range.end.to_offset(self);

        let mut cursor = self.excerpts.cursor::<usize>();
        cursor.seek(&range.start, Bias::Right, &());
        let start_excerpt = cursor.item()?;

        if range.start == range.end {
            return Some(MultiBufferExcerpt::new(start_excerpt, *cursor.start()));
        }

        cursor.seek(&range.end, Bias::Right, &());
        let end_excerpt = cursor.item()?;

        if start_excerpt.id == end_excerpt.id {
            Some(MultiBufferExcerpt::new(start_excerpt, *cursor.start()))
        } else {
            None
        }
    }

    pub fn remote_selections_in_range<'a>(
        &'a self,
        range: &'a Range<Anchor>,
    ) -> impl 'a + Iterator<Item = (ReplicaId, bool, CursorShape, Selection<Anchor>)> {
        let mut cursor = self.excerpts.cursor::<ExcerptSummary>();
        let start_locator = self.excerpt_locator_for_id(range.start.excerpt_id);
        let end_locator = self.excerpt_locator_for_id(range.end.excerpt_id);
        cursor.seek(start_locator, Bias::Left, &());
        cursor
            .take_while(move |excerpt| excerpt.locator <= *end_locator)
            .flat_map(move |excerpt| {
                let mut query_range = excerpt.range.context.start..excerpt.range.context.end;
                if excerpt.id == range.start.excerpt_id {
                    query_range.start = range.start.text_anchor;
                }
                if excerpt.id == range.end.excerpt_id {
                    query_range.end = range.end.text_anchor;
                }

                excerpt
                    .buffer
                    .remote_selections_in_range(query_range)
                    .flat_map(move |(replica_id, line_mode, cursor_shape, selections)| {
                        selections.map(move |selection| {
                            let mut start = Anchor {
                                buffer_id: Some(excerpt.buffer_id),
                                excerpt_id: excerpt.id,
                                text_anchor: selection.start,
                            };
                            let mut end = Anchor {
                                buffer_id: Some(excerpt.buffer_id),
                                excerpt_id: excerpt.id,
                                text_anchor: selection.end,
                            };
                            if range.start.cmp(&start, self).is_gt() {
                                start = range.start;
                            }
                            if range.end.cmp(&end, self).is_lt() {
                                end = range.end;
                            }

                            (
                                replica_id,
                                line_mode,
                                cursor_shape,
                                Selection {
                                    id: selection.id,
                                    start,
                                    end,
                                    reversed: selection.reversed,
                                    goal: selection.goal,
                                },
                            )
                        })
                    })
            })
    }

    pub fn show_headers(&self) -> bool {
        self.show_headers
    }
}

#[cfg(any(test, feature = "test-support"))]
impl MultiBufferSnapshot {
    pub fn random_byte_range(&self, start_offset: usize, rng: &mut impl rand::Rng) -> Range<usize> {
        let end = self.clip_offset(rng.gen_range(start_offset..=self.len()), Bias::Right);
        let start = self.clip_offset(rng.gen_range(start_offset..=end), Bias::Right);
        start..end
    }
}

impl History {
    fn start_transaction(&mut self, now: Instant) -> Option<TransactionId> {
        self.transaction_depth += 1;
        if self.transaction_depth == 1 {
            let id = self.next_transaction_id.tick();
            self.undo_stack.push(Transaction {
                id,
                buffer_transactions: Default::default(),
                first_edit_at: now,
                last_edit_at: now,
                suppress_grouping: false,
            });
            Some(id)
        } else {
            None
        }
    }

    fn end_transaction(
        &mut self,
        now: Instant,
        buffer_transactions: HashMap<BufferId, TransactionId>,
    ) -> bool {
        assert_ne!(self.transaction_depth, 0);
        self.transaction_depth -= 1;
        if self.transaction_depth == 0 {
            if buffer_transactions.is_empty() {
                self.undo_stack.pop();
                false
            } else {
                self.redo_stack.clear();
                let transaction = self.undo_stack.last_mut().unwrap();
                transaction.last_edit_at = now;
                for (buffer_id, transaction_id) in buffer_transactions {
                    transaction
                        .buffer_transactions
                        .entry(buffer_id)
                        .or_insert(transaction_id);
                }
                true
            }
        } else {
            false
        }
    }

    fn push_transaction<'a, T>(
        &mut self,
        buffer_transactions: T,
        now: Instant,
        cx: &mut ModelContext<MultiBuffer>,
    ) where
        T: IntoIterator<Item = (&'a Model<Buffer>, &'a language::Transaction)>,
    {
        assert_eq!(self.transaction_depth, 0);
        let transaction = Transaction {
            id: self.next_transaction_id.tick(),
            buffer_transactions: buffer_transactions
                .into_iter()
                .map(|(buffer, transaction)| (buffer.read(cx).remote_id(), transaction.id))
                .collect(),
            first_edit_at: now,
            last_edit_at: now,
            suppress_grouping: false,
        };
        if !transaction.buffer_transactions.is_empty() {
            self.undo_stack.push(transaction);
            self.redo_stack.clear();
        }
    }

    fn finalize_last_transaction(&mut self) {
        if let Some(transaction) = self.undo_stack.last_mut() {
            transaction.suppress_grouping = true;
        }
    }

    fn forget(&mut self, transaction_id: TransactionId) -> Option<Transaction> {
        if let Some(ix) = self
            .undo_stack
            .iter()
            .rposition(|transaction| transaction.id == transaction_id)
        {
            Some(self.undo_stack.remove(ix))
        } else if let Some(ix) = self
            .redo_stack
            .iter()
            .rposition(|transaction| transaction.id == transaction_id)
        {
            Some(self.redo_stack.remove(ix))
        } else {
            None
        }
    }

    fn transaction_mut(&mut self, transaction_id: TransactionId) -> Option<&mut Transaction> {
        self.undo_stack
            .iter_mut()
            .find(|transaction| transaction.id == transaction_id)
            .or_else(|| {
                self.redo_stack
                    .iter_mut()
                    .find(|transaction| transaction.id == transaction_id)
            })
    }

    fn pop_undo(&mut self) -> Option<&mut Transaction> {
        assert_eq!(self.transaction_depth, 0);
        if let Some(transaction) = self.undo_stack.pop() {
            self.redo_stack.push(transaction);
            self.redo_stack.last_mut()
        } else {
            None
        }
    }

    fn pop_redo(&mut self) -> Option<&mut Transaction> {
        assert_eq!(self.transaction_depth, 0);
        if let Some(transaction) = self.redo_stack.pop() {
            self.undo_stack.push(transaction);
            self.undo_stack.last_mut()
        } else {
            None
        }
    }

    fn remove_from_undo(&mut self, transaction_id: TransactionId) -> Option<&Transaction> {
        let ix = self
            .undo_stack
            .iter()
            .rposition(|transaction| transaction.id == transaction_id)?;
        let transaction = self.undo_stack.remove(ix);
        self.redo_stack.push(transaction);
        self.redo_stack.last()
    }

    fn group(&mut self) -> Option<TransactionId> {
        let mut count = 0;
        let mut transactions = self.undo_stack.iter();
        if let Some(mut transaction) = transactions.next_back() {
            while let Some(prev_transaction) = transactions.next_back() {
                if !prev_transaction.suppress_grouping
                    && transaction.first_edit_at - prev_transaction.last_edit_at
                        <= self.group_interval
                {
                    transaction = prev_transaction;
                    count += 1;
                } else {
                    break;
                }
            }
        }
        self.group_trailing(count)
    }

    fn group_until(&mut self, transaction_id: TransactionId) {
        let mut count = 0;
        for transaction in self.undo_stack.iter().rev() {
            if transaction.id == transaction_id {
                self.group_trailing(count);
                break;
            } else if transaction.suppress_grouping {
                break;
            } else {
                count += 1;
            }
        }
    }

    fn group_trailing(&mut self, n: usize) -> Option<TransactionId> {
        let new_len = self.undo_stack.len() - n;
        let (transactions_to_keep, transactions_to_merge) = self.undo_stack.split_at_mut(new_len);
        if let Some(last_transaction) = transactions_to_keep.last_mut() {
            if let Some(transaction) = transactions_to_merge.last() {
                last_transaction.last_edit_at = transaction.last_edit_at;
            }
            for to_merge in transactions_to_merge {
                for (buffer_id, transaction_id) in &to_merge.buffer_transactions {
                    last_transaction
                        .buffer_transactions
                        .entry(*buffer_id)
                        .or_insert(*transaction_id);
                }
            }
        }

        self.undo_stack.truncate(new_len);
        self.undo_stack.last().map(|t| t.id)
    }
}

impl Excerpt {
    fn new(
        id: ExcerptId,
        locator: Locator,
        buffer_id: BufferId,
        buffer: BufferSnapshot,
        range: ExcerptRange<text::Anchor>,
        has_trailing_newline: bool,
    ) -> Self {
        Excerpt {
            id,
            locator,
            max_buffer_row: range.context.end.to_point(&buffer).row,
            text_summary: buffer
                .text_summary_for_range::<TextSummary, _>(range.context.to_offset(&buffer)),
            buffer_id,
            buffer,
            range,
            has_trailing_newline,
        }
    }

    fn chunks_in_range(&self, range: Range<usize>, language_aware: bool) -> ExcerptChunks {
        let content_start = self.range.context.start.to_offset(&self.buffer);
        let chunks_start = content_start + range.start;
        let chunks_end = content_start + cmp::min(range.end, self.text_summary.len);

        let footer_height = if self.has_trailing_newline
            && range.start <= self.text_summary.len
            && range.end > self.text_summary.len
        {
            1
        } else {
            0
        };

        let content_chunks = self.buffer.chunks(chunks_start..chunks_end, language_aware);

        ExcerptChunks {
            content_chunks,
            footer_height,
        }
    }

    fn bytes_in_range(&self, range: Range<usize>) -> ExcerptBytes {
        let content_start = self.range.context.start.to_offset(&self.buffer);
        let bytes_start = content_start + range.start;
        let bytes_end = content_start + cmp::min(range.end, self.text_summary.len);
        let footer_height = if self.has_trailing_newline
            && range.start <= self.text_summary.len
            && range.end > self.text_summary.len
        {
            1
        } else {
            0
        };
        let content_bytes = self.buffer.bytes_in_range(bytes_start..bytes_end);

        ExcerptBytes {
            content_bytes,
            padding_height: footer_height,
            reversed: false,
        }
    }

    fn reversed_bytes_in_range(&self, range: Range<usize>) -> ExcerptBytes {
        let content_start = self.range.context.start.to_offset(&self.buffer);
        let bytes_start = content_start + range.start;
        let bytes_end = content_start + cmp::min(range.end, self.text_summary.len);
        let footer_height = if self.has_trailing_newline
            && range.start <= self.text_summary.len
            && range.end > self.text_summary.len
        {
            1
        } else {
            0
        };
        let content_bytes = self.buffer.reversed_bytes_in_range(bytes_start..bytes_end);

        ExcerptBytes {
            content_bytes,
            padding_height: footer_height,
            reversed: true,
        }
    }

    fn clip_anchor(&self, text_anchor: text::Anchor) -> text::Anchor {
        if text_anchor
            .cmp(&self.range.context.start, &self.buffer)
            .is_lt()
        {
            self.range.context.start
        } else if text_anchor
            .cmp(&self.range.context.end, &self.buffer)
            .is_gt()
        {
            self.range.context.end
        } else {
            text_anchor
        }
    }

    fn contains(&self, anchor: &Anchor) -> bool {
        Some(self.buffer_id) == anchor.buffer_id
            && self
                .range
                .context
                .start
                .cmp(&anchor.text_anchor, &self.buffer)
                .is_le()
            && self
                .range
                .context
                .end
                .cmp(&anchor.text_anchor, &self.buffer)
                .is_ge()
    }

    /// The [`Excerpt`]'s start offset in its [`Buffer`]
    fn buffer_start_offset(&self) -> usize {
        self.range.context.start.to_offset(&self.buffer)
    }

    /// The [`Excerpt`]'s end offset in its [`Buffer`]
    fn buffer_end_offset(&self) -> usize {
        self.buffer_start_offset() + self.text_summary.len
    }
}

impl<'a> MultiBufferExcerpt<'a> {
    fn new(excerpt: &'a Excerpt, excerpt_offset: usize) -> Self {
        MultiBufferExcerpt {
            excerpt,
            excerpt_offset,
        }
    }

    pub fn buffer(&self) -> &'a BufferSnapshot {
        &self.excerpt.buffer
    }

    /// Maps an offset within the [`MultiBuffer`] to an offset within the [`Buffer`]
    pub fn map_offset_to_buffer(&self, offset: usize) -> usize {
        self.excerpt.buffer_start_offset() + offset.saturating_sub(self.excerpt_offset)
    }

    /// Maps a range within the [`MultiBuffer`] to a range within the [`Buffer`]
    pub fn map_range_to_buffer(&self, range: Range<usize>) -> Range<usize> {
        self.map_offset_to_buffer(range.start)..self.map_offset_to_buffer(range.end)
    }

    /// Map an offset within the [`Buffer`] to an offset within the [`MultiBuffer`]
    pub fn map_offset_from_buffer(&self, buffer_offset: usize) -> usize {
        let mut buffer_offset_in_excerpt =
            buffer_offset.saturating_sub(self.excerpt.buffer_start_offset());
        buffer_offset_in_excerpt =
            cmp::min(buffer_offset_in_excerpt, self.excerpt.text_summary.len);

        self.excerpt_offset + buffer_offset_in_excerpt
    }

    /// Map a range within the [`Buffer`] to a range within the [`MultiBuffer`]
    pub fn map_range_from_buffer(&self, buffer_range: Range<usize>) -> Range<usize> {
        self.map_offset_from_buffer(buffer_range.start)
            ..self.map_offset_from_buffer(buffer_range.end)
    }

    /// Returns true if the entirety of the given range is in the buffer's excerpt
    pub fn contains_buffer_range(&self, range: Range<usize>) -> bool {
        range.start >= self.excerpt.buffer_start_offset()
            && range.end <= self.excerpt.buffer_end_offset()
    }
}

impl ExcerptId {
    pub fn min() -> Self {
        Self(0)
    }

    pub fn max() -> Self {
        Self(usize::MAX)
    }

    pub fn to_proto(&self) -> u64 {
        self.0 as _
    }

    pub fn from_proto(proto: u64) -> Self {
        Self(proto as _)
    }

    pub fn cmp(&self, other: &Self, snapshot: &MultiBufferSnapshot) -> cmp::Ordering {
        let a = snapshot.excerpt_locator_for_id(*self);
        let b = snapshot.excerpt_locator_for_id(*other);
        a.cmp(b).then_with(|| self.0.cmp(&other.0))
    }
}

impl Into<usize> for ExcerptId {
    fn into(self) -> usize {
        self.0
    }
}

impl fmt::Debug for Excerpt {
    fn fmt(&self, f: &mut fmt::Formatter<'_>) -> fmt::Result {
        f.debug_struct("Excerpt")
            .field("id", &self.id)
            .field("locator", &self.locator)
            .field("buffer_id", &self.buffer_id)
            .field("range", &self.range)
            .field("text_summary", &self.text_summary)
            .field("has_trailing_newline", &self.has_trailing_newline)
            .finish()
    }
}

impl sum_tree::Item for Excerpt {
    type Summary = ExcerptSummary;

    fn summary(&self) -> Self::Summary {
        let mut text = self.text_summary.clone();
        if self.has_trailing_newline {
            text += TextSummary::from("\n");
        }
        ExcerptSummary {
            excerpt_id: self.id,
            excerpt_locator: self.locator.clone(),
            max_buffer_row: MultiBufferRow(self.max_buffer_row),
            text,
        }
    }
}

impl sum_tree::Item for ExcerptIdMapping {
    type Summary = ExcerptId;

    fn summary(&self) -> Self::Summary {
        self.id
    }
}

impl sum_tree::KeyedItem for ExcerptIdMapping {
    type Key = ExcerptId;

    fn key(&self) -> Self::Key {
        self.id
    }
}

impl sum_tree::Summary for ExcerptId {
    type Context = ();

    fn add_summary(&mut self, other: &Self, _: &()) {
        *self = *other;
    }
}

impl sum_tree::Summary for ExcerptSummary {
    type Context = ();

    fn add_summary(&mut self, summary: &Self, _: &()) {
        debug_assert!(summary.excerpt_locator > self.excerpt_locator);
        self.excerpt_locator = summary.excerpt_locator.clone();
        self.text.add_summary(&summary.text, &());
        self.max_buffer_row = cmp::max(self.max_buffer_row, summary.max_buffer_row);
    }
}

impl<'a> sum_tree::Dimension<'a, ExcerptSummary> for TextSummary {
    fn add_summary(&mut self, summary: &'a ExcerptSummary, _: &()) {
        *self += &summary.text;
    }
}

impl<'a> sum_tree::Dimension<'a, ExcerptSummary> for usize {
    fn add_summary(&mut self, summary: &'a ExcerptSummary, _: &()) {
        *self += summary.text.len;
    }
}

impl<'a> sum_tree::SeekTarget<'a, ExcerptSummary, ExcerptSummary> for usize {
    fn cmp(&self, cursor_location: &ExcerptSummary, _: &()) -> cmp::Ordering {
        Ord::cmp(self, &cursor_location.text.len)
    }
}

impl<'a> sum_tree::SeekTarget<'a, ExcerptSummary, Option<&'a Locator>> for Locator {
    fn cmp(&self, cursor_location: &Option<&'a Locator>, _: &()) -> cmp::Ordering {
        Ord::cmp(&Some(self), cursor_location)
    }
}

impl<'a> sum_tree::SeekTarget<'a, ExcerptSummary, ExcerptSummary> for Locator {
    fn cmp(&self, cursor_location: &ExcerptSummary, _: &()) -> cmp::Ordering {
        Ord::cmp(self, &cursor_location.excerpt_locator)
    }
}

impl<'a> sum_tree::Dimension<'a, ExcerptSummary> for OffsetUtf16 {
    fn add_summary(&mut self, summary: &'a ExcerptSummary, _: &()) {
        *self += summary.text.len_utf16;
    }
}

impl<'a> sum_tree::Dimension<'a, ExcerptSummary> for Point {
    fn add_summary(&mut self, summary: &'a ExcerptSummary, _: &()) {
        *self += summary.text.lines;
    }
}

impl<'a> sum_tree::Dimension<'a, ExcerptSummary> for PointUtf16 {
    fn add_summary(&mut self, summary: &'a ExcerptSummary, _: &()) {
        *self += summary.text.lines_utf16()
    }
}

impl<'a> sum_tree::Dimension<'a, ExcerptSummary> for Option<&'a Locator> {
    fn add_summary(&mut self, summary: &'a ExcerptSummary, _: &()) {
        *self = Some(&summary.excerpt_locator);
    }
}

impl<'a> sum_tree::Dimension<'a, ExcerptSummary> for Option<ExcerptId> {
    fn add_summary(&mut self, summary: &'a ExcerptSummary, _: &()) {
        *self = Some(summary.excerpt_id);
    }
}

impl<'a> MultiBufferRows<'a> {
    pub fn seek(&mut self, row: MultiBufferRow) {
        self.buffer_row_range = 0..0;

        self.excerpts
            .seek_forward(&Point::new(row.0, 0), Bias::Right, &());
        if self.excerpts.item().is_none() {
            self.excerpts.prev(&());

            if self.excerpts.item().is_none() && row.0 == 0 {
                self.buffer_row_range = 0..1;
                return;
            }
        }

        if let Some(excerpt) = self.excerpts.item() {
            let overshoot = row.0 - self.excerpts.start().row;
            let excerpt_start = excerpt.range.context.start.to_point(&excerpt.buffer).row;
            self.buffer_row_range.start = excerpt_start + overshoot;
            self.buffer_row_range.end = excerpt_start + excerpt.text_summary.lines.row + 1;
        }
    }
}

impl<'a> Iterator for MultiBufferRows<'a> {
    type Item = Option<u32>;

    fn next(&mut self) -> Option<Self::Item> {
        loop {
            if !self.buffer_row_range.is_empty() {
                let row = Some(self.buffer_row_range.start);
                self.buffer_row_range.start += 1;
                return Some(row);
            }
            self.excerpts.item()?;
            self.excerpts.next(&());
            let excerpt = self.excerpts.item()?;
            self.buffer_row_range.start = excerpt.range.context.start.to_point(&excerpt.buffer).row;
            self.buffer_row_range.end =
                self.buffer_row_range.start + excerpt.text_summary.lines.row + 1;
        }
    }
}

impl<'a> MultiBufferChunks<'a> {
    pub fn offset(&self) -> usize {
        self.range.start
    }

    pub fn seek(&mut self, offset: usize) {
        self.range.start = offset;
        self.excerpts.seek(&offset, Bias::Right, &());
        if let Some(excerpt) = self.excerpts.item() {
            self.excerpt_chunks = Some(excerpt.chunks_in_range(
                self.range.start - self.excerpts.start()..self.range.end - self.excerpts.start(),
                self.language_aware,
            ));
        } else {
            self.excerpt_chunks = None;
        }
    }
}

impl<'a> Iterator for MultiBufferChunks<'a> {
    type Item = Chunk<'a>;

    fn next(&mut self) -> Option<Self::Item> {
        if self.range.is_empty() {
            None
        } else if let Some(chunk) = self.excerpt_chunks.as_mut()?.next() {
            self.range.start += chunk.text.len();
            Some(chunk)
        } else {
            self.excerpts.next(&());
            let excerpt = self.excerpts.item()?;
            self.excerpt_chunks = Some(excerpt.chunks_in_range(
                0..self.range.end - self.excerpts.start(),
                self.language_aware,
            ));
            self.next()
        }
    }
}

impl<'a> MultiBufferBytes<'a> {
    fn consume(&mut self, len: usize) {
        self.range.start += len;
        self.chunk = &self.chunk[len..];

        if !self.range.is_empty() && self.chunk.is_empty() {
            if let Some(chunk) = self.excerpt_bytes.as_mut().and_then(|bytes| bytes.next()) {
                self.chunk = chunk;
            } else {
                self.excerpts.next(&());
                if let Some(excerpt) = self.excerpts.item() {
                    let mut excerpt_bytes =
                        excerpt.bytes_in_range(0..self.range.end - self.excerpts.start());
                    self.chunk = excerpt_bytes.next().unwrap();
                    self.excerpt_bytes = Some(excerpt_bytes);
                }
            }
        }
    }
}

impl<'a> Iterator for MultiBufferBytes<'a> {
    type Item = &'a [u8];

    fn next(&mut self) -> Option<Self::Item> {
        let chunk = self.chunk;
        if chunk.is_empty() {
            None
        } else {
            self.consume(chunk.len());
            Some(chunk)
        }
    }
}

impl<'a> io::Read for MultiBufferBytes<'a> {
    fn read(&mut self, buf: &mut [u8]) -> io::Result<usize> {
        let len = cmp::min(buf.len(), self.chunk.len());
        buf[..len].copy_from_slice(&self.chunk[..len]);
        if len > 0 {
            self.consume(len);
        }
        Ok(len)
    }
}

impl<'a> ReversedMultiBufferBytes<'a> {
    fn consume(&mut self, len: usize) {
        self.range.end -= len;
        self.chunk = &self.chunk[..self.chunk.len() - len];

        if !self.range.is_empty() && self.chunk.is_empty() {
            if let Some(chunk) = self.excerpt_bytes.as_mut().and_then(|bytes| bytes.next()) {
                self.chunk = chunk;
            } else {
                self.excerpts.prev(&());
                if let Some(excerpt) = self.excerpts.item() {
                    let mut excerpt_bytes = excerpt.reversed_bytes_in_range(
                        self.range.start.saturating_sub(*self.excerpts.start())..usize::MAX,
                    );
                    self.chunk = excerpt_bytes.next().unwrap();
                    self.excerpt_bytes = Some(excerpt_bytes);
                }
            }
        } else {
        }
    }
}

impl<'a> io::Read for ReversedMultiBufferBytes<'a> {
    fn read(&mut self, buf: &mut [u8]) -> io::Result<usize> {
        let len = cmp::min(buf.len(), self.chunk.len());
        buf[..len].copy_from_slice(&self.chunk[..len]);
        buf[..len].reverse();
        if len > 0 {
            self.consume(len);
        }
        Ok(len)
    }
}
impl<'a> Iterator for ExcerptBytes<'a> {
    type Item = &'a [u8];

    fn next(&mut self) -> Option<Self::Item> {
        if self.reversed && self.padding_height > 0 {
            let result = &NEWLINES[..self.padding_height];
            self.padding_height = 0;
            return Some(result);
        }

        if let Some(chunk) = self.content_bytes.next() {
            if !chunk.is_empty() {
                return Some(chunk);
            }
        }

        if self.padding_height > 0 {
            let result = &NEWLINES[..self.padding_height];
            self.padding_height = 0;
            return Some(result);
        }

        None
    }
}

impl<'a> Iterator for ExcerptChunks<'a> {
    type Item = Chunk<'a>;

    fn next(&mut self) -> Option<Self::Item> {
        if let Some(chunk) = self.content_chunks.next() {
            return Some(chunk);
        }

        if self.footer_height > 0 {
            let text = unsafe { str::from_utf8_unchecked(&NEWLINES[..self.footer_height]) };
            self.footer_height = 0;
            return Some(Chunk {
                text,
                ..Default::default()
            });
        }

        None
    }
}

impl ToOffset for Point {
    fn to_offset<'a>(&self, snapshot: &MultiBufferSnapshot) -> usize {
        snapshot.point_to_offset(*self)
    }
}

impl ToOffset for usize {
    fn to_offset<'a>(&self, snapshot: &MultiBufferSnapshot) -> usize {
        assert!(*self <= snapshot.len(), "offset is out of range");
        *self
    }
}

impl ToOffset for OffsetUtf16 {
    fn to_offset<'a>(&self, snapshot: &MultiBufferSnapshot) -> usize {
        snapshot.offset_utf16_to_offset(*self)
    }
}

impl ToOffset for PointUtf16 {
    fn to_offset<'a>(&self, snapshot: &MultiBufferSnapshot) -> usize {
        snapshot.point_utf16_to_offset(*self)
    }
}

impl ToOffsetUtf16 for OffsetUtf16 {
    fn to_offset_utf16(&self, _snapshot: &MultiBufferSnapshot) -> OffsetUtf16 {
        *self
    }
}

impl ToOffsetUtf16 for usize {
    fn to_offset_utf16(&self, snapshot: &MultiBufferSnapshot) -> OffsetUtf16 {
        snapshot.offset_to_offset_utf16(*self)
    }
}

impl ToPoint for usize {
    fn to_point<'a>(&self, snapshot: &MultiBufferSnapshot) -> Point {
        snapshot.offset_to_point(*self)
    }
}

impl ToPoint for Point {
    fn to_point<'a>(&self, _: &MultiBufferSnapshot) -> Point {
        *self
    }
}

impl ToPointUtf16 for usize {
    fn to_point_utf16<'a>(&self, snapshot: &MultiBufferSnapshot) -> PointUtf16 {
        snapshot.offset_to_point_utf16(*self)
    }
}

impl ToPointUtf16 for Point {
    fn to_point_utf16<'a>(&self, snapshot: &MultiBufferSnapshot) -> PointUtf16 {
        snapshot.point_to_point_utf16(*self)
    }
}

impl ToPointUtf16 for PointUtf16 {
    fn to_point_utf16<'a>(&self, _: &MultiBufferSnapshot) -> PointUtf16 {
        *self
    }
}

fn build_excerpt_ranges<T>(
    buffer: &BufferSnapshot,
    ranges: &[Range<T>],
    context_line_count: u32,
) -> (Vec<ExcerptRange<Point>>, Vec<usize>)
where
    T: text::ToPoint,
{
    let max_point = buffer.max_point();
    let mut range_counts = Vec::new();
    let mut excerpt_ranges = Vec::new();
    let mut range_iter = ranges
        .iter()
        .map(|range| range.start.to_point(buffer)..range.end.to_point(buffer))
        .peekable();
    while let Some(range) = range_iter.next() {
        let excerpt_start = Point::new(range.start.row.saturating_sub(context_line_count), 0);
        // These + 1s ensure that we select the whole next line
        let mut excerpt_end = Point::new(range.end.row + 1 + context_line_count, 0).min(max_point);

        let mut ranges_in_excerpt = 1;

        while let Some(next_range) = range_iter.peek() {
            if next_range.start.row <= excerpt_end.row + context_line_count {
                excerpt_end =
                    Point::new(next_range.end.row + 1 + context_line_count, 0).min(max_point);
                ranges_in_excerpt += 1;
                range_iter.next();
            } else {
                break;
            }
        }

        excerpt_ranges.push(ExcerptRange {
            context: excerpt_start..excerpt_end,
            primary: Some(range),
        });
        range_counts.push(ranges_in_excerpt);
    }

    (excerpt_ranges, range_counts)
}

#[cfg(test)]
mod tests {
    use super::*;
    use futures::StreamExt;
    use gpui::{AppContext, Context, TestAppContext};
    use language::{Buffer, Rope};
    use parking_lot::RwLock;
    use rand::prelude::*;
    use settings::SettingsStore;
    use std::env;
    use util::test::sample_text;

    #[ctor::ctor]
    fn init_logger() {
        if std::env::var("RUST_LOG").is_ok() {
            env_logger::init();
        }
    }

    #[gpui::test]
    fn test_singleton(cx: &mut AppContext) {
        let buffer = cx.new_model(|cx| Buffer::local(sample_text(6, 6, 'a'), cx));
        let multibuffer = cx.new_model(|cx| MultiBuffer::singleton(buffer.clone(), cx));

        let snapshot = multibuffer.read(cx).snapshot(cx);
        assert_eq!(snapshot.text(), buffer.read(cx).text());

        assert_eq!(
            snapshot.buffer_rows(MultiBufferRow(0)).collect::<Vec<_>>(),
            (0..buffer.read(cx).row_count())
                .map(Some)
                .collect::<Vec<_>>()
        );

        buffer.update(cx, |buffer, cx| buffer.edit([(1..3, "XXX\n")], None, cx));
        let snapshot = multibuffer.read(cx).snapshot(cx);

        assert_eq!(snapshot.text(), buffer.read(cx).text());
        assert_eq!(
            snapshot.buffer_rows(MultiBufferRow(0)).collect::<Vec<_>>(),
            (0..buffer.read(cx).row_count())
                .map(Some)
                .collect::<Vec<_>>()
        );
    }

    #[gpui::test]
    fn test_remote(cx: &mut AppContext) {
        let host_buffer = cx.new_model(|cx| Buffer::local("a", cx));
        let guest_buffer = cx.new_model(|cx| {
            let state = host_buffer.read(cx).to_proto();
            let ops = cx
                .background_executor()
                .block(host_buffer.read(cx).serialize_ops(None, cx));
            let mut buffer = Buffer::from_proto(1, Capability::ReadWrite, state, None).unwrap();
            buffer
                .apply_ops(
                    ops.into_iter()
                        .map(|op| language::proto::deserialize_operation(op).unwrap()),
                    cx,
                )
                .unwrap();
            buffer
        });
        let multibuffer = cx.new_model(|cx| MultiBuffer::singleton(guest_buffer.clone(), cx));
        let snapshot = multibuffer.read(cx).snapshot(cx);
        assert_eq!(snapshot.text(), "a");

        guest_buffer.update(cx, |buffer, cx| buffer.edit([(1..1, "b")], None, cx));
        let snapshot = multibuffer.read(cx).snapshot(cx);
        assert_eq!(snapshot.text(), "ab");

        guest_buffer.update(cx, |buffer, cx| buffer.edit([(2..2, "c")], None, cx));
        let snapshot = multibuffer.read(cx).snapshot(cx);
        assert_eq!(snapshot.text(), "abc");
    }

    #[gpui::test]
    fn test_excerpt_boundaries_and_clipping(cx: &mut AppContext) {
        let buffer_1 = cx.new_model(|cx| Buffer::local(sample_text(6, 6, 'a'), cx));
        let buffer_2 = cx.new_model(|cx| Buffer::local(sample_text(6, 6, 'g'), cx));
        let multibuffer = cx.new_model(|_| MultiBuffer::new(0, Capability::ReadWrite));

        let events = Arc::new(RwLock::new(Vec::<Event>::new()));
        multibuffer.update(cx, |_, cx| {
            let events = events.clone();
            cx.subscribe(&multibuffer, move |_, _, event, _| {
                if let Event::Edited { .. } = event {
                    events.write().push(event.clone())
                }
            })
            .detach();
        });

        let subscription = multibuffer.update(cx, |multibuffer, cx| {
            let subscription = multibuffer.subscribe();
            multibuffer.push_excerpts(
                buffer_1.clone(),
                [ExcerptRange {
                    context: Point::new(1, 2)..Point::new(2, 5),
                    primary: None,
                }],
                cx,
            );
            assert_eq!(
                subscription.consume().into_inner(),
                [Edit {
                    old: 0..0,
                    new: 0..10
                }]
            );

            multibuffer.push_excerpts(
                buffer_1.clone(),
                [ExcerptRange {
                    context: Point::new(3, 3)..Point::new(4, 4),
                    primary: None,
                }],
                cx,
            );
            multibuffer.push_excerpts(
                buffer_2.clone(),
                [ExcerptRange {
                    context: Point::new(3, 1)..Point::new(3, 3),
                    primary: None,
                }],
                cx,
            );
            assert_eq!(
                subscription.consume().into_inner(),
                [Edit {
                    old: 10..10,
                    new: 10..22
                }]
            );

            subscription
        });

        // Adding excerpts emits an edited event.
        assert_eq!(
            events.read().as_slice(),
            &[
                Event::Edited {
                    singleton_buffer_edited: false
                },
                Event::Edited {
                    singleton_buffer_edited: false
                },
                Event::Edited {
                    singleton_buffer_edited: false
                }
            ]
        );

        let snapshot = multibuffer.read(cx).snapshot(cx);
        assert_eq!(
            snapshot.text(),
            concat!(
                "bbbb\n",  // Preserve newlines
                "ccccc\n", //
                "ddd\n",   //
                "eeee\n",  //
                "jj"       //
            )
        );
        assert_eq!(
            snapshot.buffer_rows(MultiBufferRow(0)).collect::<Vec<_>>(),
            [Some(1), Some(2), Some(3), Some(4), Some(3)]
        );
        assert_eq!(
            snapshot.buffer_rows(MultiBufferRow(2)).collect::<Vec<_>>(),
            [Some(3), Some(4), Some(3)]
        );
        assert_eq!(
            snapshot.buffer_rows(MultiBufferRow(4)).collect::<Vec<_>>(),
            [Some(3)]
        );
        assert_eq!(
            snapshot.buffer_rows(MultiBufferRow(5)).collect::<Vec<_>>(),
            []
        );

        assert_eq!(
            boundaries_in_range(Point::new(0, 0)..Point::new(4, 2), &snapshot),
            &[
                (MultiBufferRow(0), "bbbb\nccccc".to_string(), true),
                (MultiBufferRow(2), "ddd\neeee".to_string(), false),
                (MultiBufferRow(4), "jj".to_string(), true),
            ]
        );
        assert_eq!(
            boundaries_in_range(Point::new(0, 0)..Point::new(2, 0), &snapshot),
            &[(MultiBufferRow(0), "bbbb\nccccc".to_string(), true)]
        );
        assert_eq!(
            boundaries_in_range(Point::new(1, 0)..Point::new(1, 5), &snapshot),
            &[]
        );
        assert_eq!(
            boundaries_in_range(Point::new(1, 0)..Point::new(2, 0), &snapshot),
            &[]
        );
        assert_eq!(
            boundaries_in_range(Point::new(1, 0)..Point::new(4, 0), &snapshot),
            &[(MultiBufferRow(2), "ddd\neeee".to_string(), false)]
        );
        assert_eq!(
            boundaries_in_range(Point::new(1, 0)..Point::new(4, 0), &snapshot),
            &[(MultiBufferRow(2), "ddd\neeee".to_string(), false)]
        );
        assert_eq!(
            boundaries_in_range(Point::new(2, 0)..Point::new(3, 0), &snapshot),
            &[(MultiBufferRow(2), "ddd\neeee".to_string(), false)]
        );
        assert_eq!(
            boundaries_in_range(Point::new(4, 0)..Point::new(4, 2), &snapshot),
            &[(MultiBufferRow(4), "jj".to_string(), true)]
        );
        assert_eq!(
            boundaries_in_range(Point::new(4, 2)..Point::new(4, 2), &snapshot),
            &[]
        );

        buffer_1.update(cx, |buffer, cx| {
            let text = "\n";
            buffer.edit(
                [
                    (Point::new(0, 0)..Point::new(0, 0), text),
                    (Point::new(2, 1)..Point::new(2, 3), text),
                ],
                None,
                cx,
            );
        });

        let snapshot = multibuffer.read(cx).snapshot(cx);
        assert_eq!(
            snapshot.text(),
            concat!(
                "bbbb\n", // Preserve newlines
                "c\n",    //
                "cc\n",   //
                "ddd\n",  //
                "eeee\n", //
                "jj"      //
            )
        );

        assert_eq!(
            subscription.consume().into_inner(),
            [Edit {
                old: 6..8,
                new: 6..7
            }]
        );

        let snapshot = multibuffer.read(cx).snapshot(cx);
        assert_eq!(
            snapshot.clip_point(Point::new(0, 5), Bias::Left),
            Point::new(0, 4)
        );
        assert_eq!(
            snapshot.clip_point(Point::new(0, 5), Bias::Right),
            Point::new(0, 4)
        );
        assert_eq!(
            snapshot.clip_point(Point::new(5, 1), Bias::Right),
            Point::new(5, 1)
        );
        assert_eq!(
            snapshot.clip_point(Point::new(5, 2), Bias::Right),
            Point::new(5, 2)
        );
        assert_eq!(
            snapshot.clip_point(Point::new(5, 3), Bias::Right),
            Point::new(5, 2)
        );

        let snapshot = multibuffer.update(cx, |multibuffer, cx| {
            let (buffer_2_excerpt_id, _) =
                multibuffer.excerpts_for_buffer(&buffer_2, cx)[0].clone();
            multibuffer.remove_excerpts([buffer_2_excerpt_id], cx);
            multibuffer.snapshot(cx)
        });

        assert_eq!(
            snapshot.text(),
            concat!(
                "bbbb\n", // Preserve newlines
                "c\n",    //
                "cc\n",   //
                "ddd\n",  //
                "eeee",   //
            )
        );

        fn boundaries_in_range(
            range: Range<Point>,
            snapshot: &MultiBufferSnapshot,
        ) -> Vec<(MultiBufferRow, String, bool)> {
            snapshot
                .excerpt_boundaries_in_range(range)
                .map(|boundary| {
                    (
                        boundary.row,
                        boundary
                            .buffer
                            .text_for_range(boundary.range.context)
                            .collect::<String>(),
                        boundary.starts_new_buffer,
                    )
                })
                .collect::<Vec<_>>()
        }
    }

    #[gpui::test]
    fn test_excerpt_events(cx: &mut AppContext) {
        let buffer_1 = cx.new_model(|cx| Buffer::local(sample_text(10, 3, 'a'), cx));
        let buffer_2 = cx.new_model(|cx| Buffer::local(sample_text(10, 3, 'm'), cx));

        let leader_multibuffer = cx.new_model(|_| MultiBuffer::new(0, Capability::ReadWrite));
        let follower_multibuffer = cx.new_model(|_| MultiBuffer::new(0, Capability::ReadWrite));
        let follower_edit_event_count = Arc::new(RwLock::new(0));

        follower_multibuffer.update(cx, |_, cx| {
            let follower_edit_event_count = follower_edit_event_count.clone();
            cx.subscribe(
                &leader_multibuffer,
                move |follower, _, event, cx| match event.clone() {
                    Event::ExcerptsAdded {
                        buffer,
                        predecessor,
                        excerpts,
                    } => follower.insert_excerpts_with_ids_after(predecessor, buffer, excerpts, cx),
                    Event::ExcerptsRemoved { ids } => follower.remove_excerpts(ids, cx),
                    Event::Edited { .. } => {
                        *follower_edit_event_count.write() += 1;
                    }
                    _ => {}
                },
            )
            .detach();
        });

        leader_multibuffer.update(cx, |leader, cx| {
            leader.push_excerpts(
                buffer_1.clone(),
                [
                    ExcerptRange {
                        context: 0..8,
                        primary: None,
                    },
                    ExcerptRange {
                        context: 12..16,
                        primary: None,
                    },
                ],
                cx,
            );
            leader.insert_excerpts_after(
                leader.excerpt_ids()[0],
                buffer_2.clone(),
                [
                    ExcerptRange {
                        context: 0..5,
                        primary: None,
                    },
                    ExcerptRange {
                        context: 10..15,
                        primary: None,
                    },
                ],
                cx,
            )
        });
        assert_eq!(
            leader_multibuffer.read(cx).snapshot(cx).text(),
            follower_multibuffer.read(cx).snapshot(cx).text(),
        );
        assert_eq!(*follower_edit_event_count.read(), 2);

        leader_multibuffer.update(cx, |leader, cx| {
            let excerpt_ids = leader.excerpt_ids();
            leader.remove_excerpts([excerpt_ids[1], excerpt_ids[3]], cx);
        });
        assert_eq!(
            leader_multibuffer.read(cx).snapshot(cx).text(),
            follower_multibuffer.read(cx).snapshot(cx).text(),
        );
        assert_eq!(*follower_edit_event_count.read(), 3);

        // Removing an empty set of excerpts is a noop.
        leader_multibuffer.update(cx, |leader, cx| {
            leader.remove_excerpts([], cx);
        });
        assert_eq!(
            leader_multibuffer.read(cx).snapshot(cx).text(),
            follower_multibuffer.read(cx).snapshot(cx).text(),
        );
        assert_eq!(*follower_edit_event_count.read(), 3);

        // Adding an empty set of excerpts is a noop.
        leader_multibuffer.update(cx, |leader, cx| {
            leader.push_excerpts::<usize>(buffer_2.clone(), [], cx);
        });
        assert_eq!(
            leader_multibuffer.read(cx).snapshot(cx).text(),
            follower_multibuffer.read(cx).snapshot(cx).text(),
        );
        assert_eq!(*follower_edit_event_count.read(), 3);

        leader_multibuffer.update(cx, |leader, cx| {
            leader.clear(cx);
        });
        assert_eq!(
            leader_multibuffer.read(cx).snapshot(cx).text(),
            follower_multibuffer.read(cx).snapshot(cx).text(),
        );
        assert_eq!(*follower_edit_event_count.read(), 4);
    }

    #[gpui::test]
    fn test_expand_excerpts(cx: &mut AppContext) {
        let buffer = cx.new_model(|cx| Buffer::local(sample_text(20, 3, 'a'), cx));
        let multibuffer = cx.new_model(|_| MultiBuffer::new(0, Capability::ReadWrite));

        multibuffer.update(cx, |multibuffer, cx| {
            multibuffer.push_excerpts_with_context_lines(
                buffer.clone(),
                vec![
                    // Note that in this test, this first excerpt
                    // does not contain a new line
                    Point::new(3, 2)..Point::new(3, 3),
                    Point::new(7, 1)..Point::new(7, 3),
                    Point::new(15, 0)..Point::new(15, 0),
                ],
                1,
                cx,
            )
        });

        multibuffer.update(cx, |multibuffer, cx| {
            multibuffer.expand_excerpts(multibuffer.excerpt_ids(), 1, cx)
        });

        let snapshot = multibuffer.read(cx).snapshot(cx);

        // Expanding context lines causes the line containing 'fff' to appear in two different excerpts.
        // We don't attempt to merge them, because removing the excerpt could create inconsistency with other layers
        // that are tracking excerpt ids.
        assert_eq!(
            snapshot.text(),
            concat!(
                "bbb\n", // Preserve newlines
                "ccc\n", //
                "ddd\n", //
                "eee\n", //
                "fff\n", // <- Same as below
                "\n",    // Excerpt boundary
                "fff\n", // <- Same as above
                "ggg\n", //
                "hhh\n", //
                "iii\n", //
                "jjj\n", //
                "\n",    //
                "nnn\n", //
                "ooo\n", //
                "ppp\n", //
                "qqq\n", //
                "rrr\n", //
            )
        );
    }

    #[gpui::test]
    fn test_push_excerpts_with_context_lines(cx: &mut AppContext) {
        let buffer = cx.new_model(|cx| Buffer::local(sample_text(20, 3, 'a'), cx));
        let multibuffer = cx.new_model(|_| MultiBuffer::new(0, Capability::ReadWrite));
        let anchor_ranges = multibuffer.update(cx, |multibuffer, cx| {
            multibuffer.push_excerpts_with_context_lines(
                buffer.clone(),
                vec![
                    // Note that in this test, this first excerpt
                    // does contain a new line
                    Point::new(3, 2)..Point::new(4, 2),
                    Point::new(7, 1)..Point::new(7, 3),
                    Point::new(15, 0)..Point::new(15, 0),
                ],
                2,
                cx,
            )
        });

        let snapshot = multibuffer.read(cx).snapshot(cx);
        assert_eq!(
            snapshot.text(),
            concat!(
                "bbb\n", // Preserve newlines
                "ccc\n", //
                "ddd\n", //
                "eee\n", //
                "fff\n", //
                "ggg\n", //
                "hhh\n", //
                "iii\n", //
                "jjj\n", //
                "\n",    //
                "nnn\n", //
                "ooo\n", //
                "ppp\n", //
                "qqq\n", //
                "rrr\n", //
            )
        );

        assert_eq!(
            anchor_ranges
                .iter()
                .map(|range| range.to_point(&snapshot))
                .collect::<Vec<_>>(),
            vec![
                Point::new(2, 2)..Point::new(3, 2),
                Point::new(6, 1)..Point::new(6, 3),
                Point::new(12, 0)..Point::new(12, 0)
            ]
        );
    }

    #[gpui::test]
    async fn test_stream_excerpts_with_context_lines(cx: &mut TestAppContext) {
        let buffer = cx.new_model(|cx| Buffer::local(sample_text(20, 3, 'a'), cx));
        let multibuffer = cx.new_model(|_| MultiBuffer::new(0, Capability::ReadWrite));
        let anchor_ranges = multibuffer.update(cx, |multibuffer, cx| {
            let snapshot = buffer.read(cx);
            let ranges = vec![
                snapshot.anchor_before(Point::new(3, 2))..snapshot.anchor_before(Point::new(4, 2)),
                snapshot.anchor_before(Point::new(7, 1))..snapshot.anchor_before(Point::new(7, 3)),
                snapshot.anchor_before(Point::new(15, 0))
                    ..snapshot.anchor_before(Point::new(15, 0)),
            ];
            multibuffer.stream_excerpts_with_context_lines(buffer.clone(), ranges, 2, cx)
        });

        let anchor_ranges = anchor_ranges.collect::<Vec<_>>().await;

        let snapshot = multibuffer.update(cx, |multibuffer, cx| multibuffer.snapshot(cx));
        assert_eq!(
            snapshot.text(),
            concat!(
                "bbb\n", //
                "ccc\n", //
                "ddd\n", //
                "eee\n", //
                "fff\n", //
                "ggg\n", //
                "hhh\n", //
                "iii\n", //
                "jjj\n", //
                "\n",    //
                "nnn\n", //
                "ooo\n", //
                "ppp\n", //
                "qqq\n", //
                "rrr\n", //
            )
        );

        assert_eq!(
            anchor_ranges
                .iter()
                .map(|range| range.to_point(&snapshot))
                .collect::<Vec<_>>(),
            vec![
                Point::new(2, 2)..Point::new(3, 2),
                Point::new(6, 1)..Point::new(6, 3),
                Point::new(12, 0)..Point::new(12, 0)
            ]
        );
    }

    #[gpui::test]
    fn test_empty_multibuffer(cx: &mut AppContext) {
        let multibuffer = cx.new_model(|_| MultiBuffer::new(0, Capability::ReadWrite));

        let snapshot = multibuffer.read(cx).snapshot(cx);
        assert_eq!(snapshot.text(), "");
        assert_eq!(
            snapshot.buffer_rows(MultiBufferRow(0)).collect::<Vec<_>>(),
            &[Some(0)]
        );
        assert_eq!(
            snapshot.buffer_rows(MultiBufferRow(1)).collect::<Vec<_>>(),
            &[]
        );
    }

    #[gpui::test]
    fn test_singleton_multibuffer_anchors(cx: &mut AppContext) {
        let buffer = cx.new_model(|cx| Buffer::local("abcd", cx));
        let multibuffer = cx.new_model(|cx| MultiBuffer::singleton(buffer.clone(), cx));
        let old_snapshot = multibuffer.read(cx).snapshot(cx);
        buffer.update(cx, |buffer, cx| {
            buffer.edit([(0..0, "X")], None, cx);
            buffer.edit([(5..5, "Y")], None, cx);
        });
        let new_snapshot = multibuffer.read(cx).snapshot(cx);

        assert_eq!(old_snapshot.text(), "abcd");
        assert_eq!(new_snapshot.text(), "XabcdY");

        assert_eq!(old_snapshot.anchor_before(0).to_offset(&new_snapshot), 0);
        assert_eq!(old_snapshot.anchor_after(0).to_offset(&new_snapshot), 1);
        assert_eq!(old_snapshot.anchor_before(4).to_offset(&new_snapshot), 5);
        assert_eq!(old_snapshot.anchor_after(4).to_offset(&new_snapshot), 6);
    }

    #[gpui::test]
    fn test_multibuffer_anchors(cx: &mut AppContext) {
        let buffer_1 = cx.new_model(|cx| Buffer::local("abcd", cx));
        let buffer_2 = cx.new_model(|cx| Buffer::local("efghi", cx));
        let multibuffer = cx.new_model(|cx| {
            let mut multibuffer = MultiBuffer::new(0, Capability::ReadWrite);
            multibuffer.push_excerpts(
                buffer_1.clone(),
                [ExcerptRange {
                    context: 0..4,
                    primary: None,
                }],
                cx,
            );
            multibuffer.push_excerpts(
                buffer_2.clone(),
                [ExcerptRange {
                    context: 0..5,
                    primary: None,
                }],
                cx,
            );
            multibuffer
        });
        let old_snapshot = multibuffer.read(cx).snapshot(cx);

        assert_eq!(old_snapshot.anchor_before(0).to_offset(&old_snapshot), 0);
        assert_eq!(old_snapshot.anchor_after(0).to_offset(&old_snapshot), 0);
        assert_eq!(Anchor::min().to_offset(&old_snapshot), 0);
        assert_eq!(Anchor::min().to_offset(&old_snapshot), 0);
        assert_eq!(Anchor::max().to_offset(&old_snapshot), 10);
        assert_eq!(Anchor::max().to_offset(&old_snapshot), 10);

        buffer_1.update(cx, |buffer, cx| {
            buffer.edit([(0..0, "W")], None, cx);
            buffer.edit([(5..5, "X")], None, cx);
        });
        buffer_2.update(cx, |buffer, cx| {
            buffer.edit([(0..0, "Y")], None, cx);
            buffer.edit([(6..6, "Z")], None, cx);
        });
        let new_snapshot = multibuffer.read(cx).snapshot(cx);

        assert_eq!(old_snapshot.text(), "abcd\nefghi");
        assert_eq!(new_snapshot.text(), "WabcdX\nYefghiZ");

        assert_eq!(old_snapshot.anchor_before(0).to_offset(&new_snapshot), 0);
        assert_eq!(old_snapshot.anchor_after(0).to_offset(&new_snapshot), 1);
        assert_eq!(old_snapshot.anchor_before(1).to_offset(&new_snapshot), 2);
        assert_eq!(old_snapshot.anchor_after(1).to_offset(&new_snapshot), 2);
        assert_eq!(old_snapshot.anchor_before(2).to_offset(&new_snapshot), 3);
        assert_eq!(old_snapshot.anchor_after(2).to_offset(&new_snapshot), 3);
        assert_eq!(old_snapshot.anchor_before(5).to_offset(&new_snapshot), 7);
        assert_eq!(old_snapshot.anchor_after(5).to_offset(&new_snapshot), 8);
        assert_eq!(old_snapshot.anchor_before(10).to_offset(&new_snapshot), 13);
        assert_eq!(old_snapshot.anchor_after(10).to_offset(&new_snapshot), 14);
    }

    #[gpui::test]
    fn test_resolving_anchors_after_replacing_their_excerpts(cx: &mut AppContext) {
        let buffer_1 = cx.new_model(|cx| Buffer::local("abcd", cx));
        let buffer_2 = cx.new_model(|cx| Buffer::local("ABCDEFGHIJKLMNOP", cx));
        let multibuffer = cx.new_model(|_| MultiBuffer::new(0, Capability::ReadWrite));

        // Create an insertion id in buffer 1 that doesn't exist in buffer 2.
        // Add an excerpt from buffer 1 that spans this new insertion.
        buffer_1.update(cx, |buffer, cx| buffer.edit([(4..4, "123")], None, cx));
        let excerpt_id_1 = multibuffer.update(cx, |multibuffer, cx| {
            multibuffer
                .push_excerpts(
                    buffer_1.clone(),
                    [ExcerptRange {
                        context: 0..7,
                        primary: None,
                    }],
                    cx,
                )
                .pop()
                .unwrap()
        });

        let snapshot_1 = multibuffer.read(cx).snapshot(cx);
        assert_eq!(snapshot_1.text(), "abcd123");

        // Replace the buffer 1 excerpt with new excerpts from buffer 2.
        let (excerpt_id_2, excerpt_id_3) = multibuffer.update(cx, |multibuffer, cx| {
            multibuffer.remove_excerpts([excerpt_id_1], cx);
            let mut ids = multibuffer
                .push_excerpts(
                    buffer_2.clone(),
                    [
                        ExcerptRange {
                            context: 0..4,
                            primary: None,
                        },
                        ExcerptRange {
                            context: 6..10,
                            primary: None,
                        },
                        ExcerptRange {
                            context: 12..16,
                            primary: None,
                        },
                    ],
                    cx,
                )
                .into_iter();
            (ids.next().unwrap(), ids.next().unwrap())
        });
        let snapshot_2 = multibuffer.read(cx).snapshot(cx);
        assert_eq!(snapshot_2.text(), "ABCD\nGHIJ\nMNOP");

        // The old excerpt id doesn't get reused.
        assert_ne!(excerpt_id_2, excerpt_id_1);

        // Resolve some anchors from the previous snapshot in the new snapshot.
        // The current excerpts are from a different buffer, so we don't attempt to
        // resolve the old text anchor in the new buffer.
        assert_eq!(
            snapshot_2.summary_for_anchor::<usize>(&snapshot_1.anchor_before(2)),
            0
        );
        assert_eq!(
            snapshot_2.summaries_for_anchors::<usize, _>(&[
                snapshot_1.anchor_before(2),
                snapshot_1.anchor_after(3)
            ]),
            vec![0, 0]
        );

        // Refresh anchors from the old snapshot. The return value indicates that both
        // anchors lost their original excerpt.
        let refresh =
            snapshot_2.refresh_anchors(&[snapshot_1.anchor_before(2), snapshot_1.anchor_after(3)]);
        assert_eq!(
            refresh,
            &[
                (0, snapshot_2.anchor_before(0), false),
                (1, snapshot_2.anchor_after(0), false),
            ]
        );

        // Replace the middle excerpt with a smaller excerpt in buffer 2,
        // that intersects the old excerpt.
        let excerpt_id_5 = multibuffer.update(cx, |multibuffer, cx| {
            multibuffer.remove_excerpts([excerpt_id_3], cx);
            multibuffer
                .insert_excerpts_after(
                    excerpt_id_2,
                    buffer_2.clone(),
                    [ExcerptRange {
                        context: 5..8,
                        primary: None,
                    }],
                    cx,
                )
                .pop()
                .unwrap()
        });

        let snapshot_3 = multibuffer.read(cx).snapshot(cx);
        assert_eq!(snapshot_3.text(), "ABCD\nFGH\nMNOP");
        assert_ne!(excerpt_id_5, excerpt_id_3);

        // Resolve some anchors from the previous snapshot in the new snapshot.
        // The third anchor can't be resolved, since its excerpt has been removed,
        // so it resolves to the same position as its predecessor.
        let anchors = [
            snapshot_2.anchor_before(0),
            snapshot_2.anchor_after(2),
            snapshot_2.anchor_after(6),
            snapshot_2.anchor_after(14),
        ];
        assert_eq!(
            snapshot_3.summaries_for_anchors::<usize, _>(&anchors),
            &[0, 2, 9, 13]
        );

        let new_anchors = snapshot_3.refresh_anchors(&anchors);
        assert_eq!(
            new_anchors.iter().map(|a| (a.0, a.2)).collect::<Vec<_>>(),
            &[(0, true), (1, true), (2, true), (3, true)]
        );
        assert_eq!(
            snapshot_3.summaries_for_anchors::<usize, _>(new_anchors.iter().map(|a| &a.1)),
            &[0, 2, 7, 13]
        );
    }

    #[gpui::test(iterations = 100)]
    fn test_random_multibuffer(cx: &mut AppContext, mut rng: StdRng) {
        let operations = env::var("OPERATIONS")
            .map(|i| i.parse().expect("invalid `OPERATIONS` variable"))
            .unwrap_or(10);

        let mut buffers: Vec<Model<Buffer>> = Vec::new();
        let multibuffer = cx.new_model(|_| MultiBuffer::new(0, Capability::ReadWrite));
        let mut excerpt_ids = Vec::<ExcerptId>::new();
        let mut expected_excerpts = Vec::<(Model<Buffer>, Range<text::Anchor>)>::new();
        let mut anchors = Vec::new();
        let mut old_versions = Vec::new();

        for _ in 0..operations {
            match rng.gen_range(0..100) {
                0..=14 if !buffers.is_empty() => {
                    let buffer = buffers.choose(&mut rng).unwrap();
                    buffer.update(cx, |buf, cx| buf.randomly_edit(&mut rng, 5, cx));
                }
                15..=19 if !expected_excerpts.is_empty() => {
                    multibuffer.update(cx, |multibuffer, cx| {
                        let ids = multibuffer.excerpt_ids();
                        let mut excerpts = HashSet::default();
                        for _ in 0..rng.gen_range(0..ids.len()) {
                            excerpts.extend(ids.choose(&mut rng).copied());
                        }

                        let line_count = rng.gen_range(0..5);

                        let excerpt_ixs = excerpts
                            .iter()
                            .map(|id| excerpt_ids.iter().position(|i| i == id).unwrap())
                            .collect::<Vec<_>>();
                        log::info!("Expanding excerpts {excerpt_ixs:?} by {line_count} lines");
                        multibuffer.expand_excerpts(excerpts.iter().cloned(), line_count, cx);

                        if line_count > 0 {
                            for id in excerpts {
                                let excerpt_ix = excerpt_ids.iter().position(|&i| i == id).unwrap();
                                let (buffer, range) = &mut expected_excerpts[excerpt_ix];
                                let snapshot = buffer.read(cx).snapshot();
                                let mut point_range = range.to_point(&snapshot);
                                point_range.start =
                                    Point::new(point_range.start.row.saturating_sub(line_count), 0);
                                point_range.end = snapshot.clip_point(
                                    Point::new(point_range.end.row + line_count, 0),
                                    Bias::Left,
                                );
                                *range = snapshot.anchor_before(point_range.start)
                                    ..snapshot.anchor_after(point_range.end);
                            }
                        }
                    });
                }
                20..=29 if !expected_excerpts.is_empty() => {
                    let mut ids_to_remove = vec![];
                    for _ in 0..rng.gen_range(1..=3) {
                        if expected_excerpts.is_empty() {
                            break;
                        }

                        let ix = rng.gen_range(0..expected_excerpts.len());
                        ids_to_remove.push(excerpt_ids.remove(ix));
                        let (buffer, range) = expected_excerpts.remove(ix);
                        let buffer = buffer.read(cx);
                        log::info!(
                            "Removing excerpt {}: {:?}",
                            ix,
                            buffer
                                .text_for_range(range.to_offset(buffer))
                                .collect::<String>(),
                        );
                    }
                    let snapshot = multibuffer.read(cx).read(cx);
                    ids_to_remove.sort_unstable_by(|a, b| a.cmp(&b, &snapshot));
                    drop(snapshot);
                    multibuffer.update(cx, |multibuffer, cx| {
                        multibuffer.remove_excerpts(ids_to_remove, cx)
                    });
                }
                30..=39 if !expected_excerpts.is_empty() => {
                    let multibuffer = multibuffer.read(cx).read(cx);
                    let offset =
                        multibuffer.clip_offset(rng.gen_range(0..=multibuffer.len()), Bias::Left);
                    let bias = if rng.gen() { Bias::Left } else { Bias::Right };
                    log::info!("Creating anchor at {} with bias {:?}", offset, bias);
                    anchors.push(multibuffer.anchor_at(offset, bias));
                    anchors.sort_by(|a, b| a.cmp(b, &multibuffer));
                }
                40..=44 if !anchors.is_empty() => {
                    let multibuffer = multibuffer.read(cx).read(cx);
                    let prev_len = anchors.len();
                    anchors = multibuffer
                        .refresh_anchors(&anchors)
                        .into_iter()
                        .map(|a| a.1)
                        .collect();

                    // Ensure the newly-refreshed anchors point to a valid excerpt and don't
                    // overshoot its boundaries.
                    assert_eq!(anchors.len(), prev_len);
                    for anchor in &anchors {
                        if anchor.excerpt_id == ExcerptId::min()
                            || anchor.excerpt_id == ExcerptId::max()
                        {
                            continue;
                        }

                        let excerpt = multibuffer.excerpt(anchor.excerpt_id).unwrap();
                        assert_eq!(excerpt.id, anchor.excerpt_id);
                        assert!(excerpt.contains(anchor));
                    }
                }
                _ => {
                    let buffer_handle = if buffers.is_empty() || rng.gen_bool(0.4) {
                        let base_text = util::RandomCharIter::new(&mut rng)
                            .take(25)
                            .collect::<String>();

                        buffers.push(cx.new_model(|cx| Buffer::local(base_text, cx)));
                        buffers.last().unwrap()
                    } else {
                        buffers.choose(&mut rng).unwrap()
                    };

                    let buffer = buffer_handle.read(cx);
                    let end_ix = buffer.clip_offset(rng.gen_range(0..=buffer.len()), Bias::Right);
                    let start_ix = buffer.clip_offset(rng.gen_range(0..=end_ix), Bias::Left);
                    let anchor_range = buffer.anchor_before(start_ix)..buffer.anchor_after(end_ix);
                    let prev_excerpt_ix = rng.gen_range(0..=expected_excerpts.len());
                    let prev_excerpt_id = excerpt_ids
                        .get(prev_excerpt_ix)
                        .cloned()
                        .unwrap_or_else(ExcerptId::max);
                    let excerpt_ix = (prev_excerpt_ix + 1).min(expected_excerpts.len());

                    log::info!(
                        "Inserting excerpt at {} of {} for buffer {}: {:?}[{:?}] = {:?}",
                        excerpt_ix,
                        expected_excerpts.len(),
                        buffer_handle.read(cx).remote_id(),
                        buffer.text(),
                        start_ix..end_ix,
                        &buffer.text()[start_ix..end_ix]
                    );

                    let excerpt_id = multibuffer.update(cx, |multibuffer, cx| {
                        multibuffer
                            .insert_excerpts_after(
                                prev_excerpt_id,
                                buffer_handle.clone(),
                                [ExcerptRange {
                                    context: start_ix..end_ix,
                                    primary: None,
                                }],
                                cx,
                            )
                            .pop()
                            .unwrap()
                    });

                    excerpt_ids.insert(excerpt_ix, excerpt_id);
                    expected_excerpts.insert(excerpt_ix, (buffer_handle.clone(), anchor_range));
                }
            }

            if rng.gen_bool(0.3) {
                multibuffer.update(cx, |multibuffer, cx| {
                    old_versions.push((multibuffer.snapshot(cx), multibuffer.subscribe()));
                })
            }

            let snapshot = multibuffer.read(cx).snapshot(cx);

            let mut excerpt_starts = Vec::new();
            let mut expected_text = String::new();
            let mut expected_buffer_rows = Vec::new();
            for (buffer, range) in &expected_excerpts {
                let buffer = buffer.read(cx);
                let buffer_range = range.to_offset(buffer);

                excerpt_starts.push(TextSummary::from(expected_text.as_str()));
                expected_text.extend(buffer.text_for_range(buffer_range.clone()));
                expected_text.push('\n');

                let buffer_row_range = buffer.offset_to_point(buffer_range.start).row
                    ..=buffer.offset_to_point(buffer_range.end).row;
                for row in buffer_row_range {
                    expected_buffer_rows.push(Some(row));
                }
            }
            // Remove final trailing newline.
            if !expected_excerpts.is_empty() {
                expected_text.pop();
            }

            // Always report one buffer row
            if expected_buffer_rows.is_empty() {
                expected_buffer_rows.push(Some(0));
            }

            assert_eq!(snapshot.text(), expected_text);
            log::info!("MultiBuffer text: {:?}", expected_text);

            assert_eq!(
                snapshot.buffer_rows(MultiBufferRow(0)).collect::<Vec<_>>(),
                expected_buffer_rows,
            );

            for _ in 0..5 {
                let start_row = rng.gen_range(0..=expected_buffer_rows.len());
                assert_eq!(
                    snapshot
                        .buffer_rows(MultiBufferRow(start_row as u32))
                        .collect::<Vec<_>>(),
                    &expected_buffer_rows[start_row..],
                    "buffer_rows({})",
                    start_row
                );
            }

            assert_eq!(
                snapshot.max_buffer_row().0,
                expected_buffer_rows.into_iter().flatten().max().unwrap()
            );

            let mut excerpt_starts = excerpt_starts.into_iter();
            for (buffer, range) in &expected_excerpts {
                let buffer = buffer.read(cx);
                let buffer_id = buffer.remote_id();
                let buffer_range = range.to_offset(buffer);
                let buffer_start_point = buffer.offset_to_point(buffer_range.start);
                let buffer_start_point_utf16 =
                    buffer.text_summary_for_range::<PointUtf16, _>(0..buffer_range.start);

                let excerpt_start = excerpt_starts.next().unwrap();
                let mut offset = excerpt_start.len;
                let mut buffer_offset = buffer_range.start;
                let mut point = excerpt_start.lines;
                let mut buffer_point = buffer_start_point;
                let mut point_utf16 = excerpt_start.lines_utf16();
                let mut buffer_point_utf16 = buffer_start_point_utf16;
                for ch in buffer
                    .snapshot()
                    .chunks(buffer_range.clone(), false)
                    .flat_map(|c| c.text.chars())
                {
                    for _ in 0..ch.len_utf8() {
                        let left_offset = snapshot.clip_offset(offset, Bias::Left);
                        let right_offset = snapshot.clip_offset(offset, Bias::Right);
                        let buffer_left_offset = buffer.clip_offset(buffer_offset, Bias::Left);
                        let buffer_right_offset = buffer.clip_offset(buffer_offset, Bias::Right);
                        assert_eq!(
                            left_offset,
                            excerpt_start.len + (buffer_left_offset - buffer_range.start),
                            "clip_offset({:?}, Left). buffer: {:?}, buffer offset: {:?}",
                            offset,
                            buffer_id,
                            buffer_offset,
                        );
                        assert_eq!(
                            right_offset,
                            excerpt_start.len + (buffer_right_offset - buffer_range.start),
                            "clip_offset({:?}, Right). buffer: {:?}, buffer offset: {:?}",
                            offset,
                            buffer_id,
                            buffer_offset,
                        );

                        let left_point = snapshot.clip_point(point, Bias::Left);
                        let right_point = snapshot.clip_point(point, Bias::Right);
                        let buffer_left_point = buffer.clip_point(buffer_point, Bias::Left);
                        let buffer_right_point = buffer.clip_point(buffer_point, Bias::Right);
                        assert_eq!(
                            left_point,
                            excerpt_start.lines + (buffer_left_point - buffer_start_point),
                            "clip_point({:?}, Left). buffer: {:?}, buffer point: {:?}",
                            point,
                            buffer_id,
                            buffer_point,
                        );
                        assert_eq!(
                            right_point,
                            excerpt_start.lines + (buffer_right_point - buffer_start_point),
                            "clip_point({:?}, Right). buffer: {:?}, buffer point: {:?}",
                            point,
                            buffer_id,
                            buffer_point,
                        );

                        assert_eq!(
                            snapshot.point_to_offset(left_point),
                            left_offset,
                            "point_to_offset({:?})",
                            left_point,
                        );
                        assert_eq!(
                            snapshot.offset_to_point(left_offset),
                            left_point,
                            "offset_to_point({:?})",
                            left_offset,
                        );

                        offset += 1;
                        buffer_offset += 1;
                        if ch == '\n' {
                            point += Point::new(1, 0);
                            buffer_point += Point::new(1, 0);
                        } else {
                            point += Point::new(0, 1);
                            buffer_point += Point::new(0, 1);
                        }
                    }

                    for _ in 0..ch.len_utf16() {
                        let left_point_utf16 =
                            snapshot.clip_point_utf16(Unclipped(point_utf16), Bias::Left);
                        let right_point_utf16 =
                            snapshot.clip_point_utf16(Unclipped(point_utf16), Bias::Right);
                        let buffer_left_point_utf16 =
                            buffer.clip_point_utf16(Unclipped(buffer_point_utf16), Bias::Left);
                        let buffer_right_point_utf16 =
                            buffer.clip_point_utf16(Unclipped(buffer_point_utf16), Bias::Right);
                        assert_eq!(
                            left_point_utf16,
                            excerpt_start.lines_utf16()
                                + (buffer_left_point_utf16 - buffer_start_point_utf16),
                            "clip_point_utf16({:?}, Left). buffer: {:?}, buffer point_utf16: {:?}",
                            point_utf16,
                            buffer_id,
                            buffer_point_utf16,
                        );
                        assert_eq!(
                            right_point_utf16,
                            excerpt_start.lines_utf16()
                                + (buffer_right_point_utf16 - buffer_start_point_utf16),
                            "clip_point_utf16({:?}, Right). buffer: {:?}, buffer point_utf16: {:?}",
                            point_utf16,
                            buffer_id,
                            buffer_point_utf16,
                        );

                        if ch == '\n' {
                            point_utf16 += PointUtf16::new(1, 0);
                            buffer_point_utf16 += PointUtf16::new(1, 0);
                        } else {
                            point_utf16 += PointUtf16::new(0, 1);
                            buffer_point_utf16 += PointUtf16::new(0, 1);
                        }
                    }
                }
            }

            for (row, line) in expected_text.split('\n').enumerate() {
                assert_eq!(
                    snapshot.line_len(MultiBufferRow(row as u32)),
                    line.len() as u32,
                    "line_len({}).",
                    row
                );
            }

            let text_rope = Rope::from(expected_text.as_str());
            for _ in 0..10 {
                let end_ix = text_rope.clip_offset(rng.gen_range(0..=text_rope.len()), Bias::Right);
                let start_ix = text_rope.clip_offset(rng.gen_range(0..=end_ix), Bias::Left);

                let text_for_range = snapshot
                    .text_for_range(start_ix..end_ix)
                    .collect::<String>();
                assert_eq!(
                    text_for_range,
                    &expected_text[start_ix..end_ix],
                    "incorrect text for range {:?}",
                    start_ix..end_ix
                );

                let excerpted_buffer_ranges = multibuffer
                    .read(cx)
                    .range_to_buffer_ranges(start_ix..end_ix, cx);
                let excerpted_buffers_text = excerpted_buffer_ranges
                    .iter()
                    .map(|(buffer, buffer_range, _)| {
                        buffer
                            .read(cx)
                            .text_for_range(buffer_range.clone())
                            .collect::<String>()
                    })
                    .collect::<Vec<_>>()
                    .join("\n");
                assert_eq!(excerpted_buffers_text, text_for_range);
                if !expected_excerpts.is_empty() {
                    assert!(!excerpted_buffer_ranges.is_empty());
                }

                let expected_summary = TextSummary::from(&expected_text[start_ix..end_ix]);
                assert_eq!(
                    snapshot.text_summary_for_range::<TextSummary, _>(start_ix..end_ix),
                    expected_summary,
                    "incorrect summary for range {:?}",
                    start_ix..end_ix
                );
            }

            // Anchor resolution
            let summaries = snapshot.summaries_for_anchors::<usize, _>(&anchors);
            assert_eq!(anchors.len(), summaries.len());
            for (anchor, resolved_offset) in anchors.iter().zip(summaries) {
                assert!(resolved_offset <= snapshot.len());
                assert_eq!(
                    snapshot.summary_for_anchor::<usize>(anchor),
                    resolved_offset
                );
            }

            for _ in 0..10 {
                let end_ix = text_rope.clip_offset(rng.gen_range(0..=text_rope.len()), Bias::Right);
                assert_eq!(
                    snapshot.reversed_chars_at(end_ix).collect::<String>(),
                    expected_text[..end_ix].chars().rev().collect::<String>(),
                );
            }

            for _ in 0..10 {
                let end_ix = rng.gen_range(0..=text_rope.len());
                let start_ix = rng.gen_range(0..=end_ix);
                assert_eq!(
                    snapshot
                        .bytes_in_range(start_ix..end_ix)
                        .flatten()
                        .copied()
                        .collect::<Vec<_>>(),
                    expected_text.as_bytes()[start_ix..end_ix].to_vec(),
                    "bytes_in_range({:?})",
                    start_ix..end_ix,
                );
            }
        }

        let snapshot = multibuffer.read(cx).snapshot(cx);
        for (old_snapshot, subscription) in old_versions {
            let edits = subscription.consume().into_inner();

            log::info!(
                "applying subscription edits to old text: {:?}: {:?}",
                old_snapshot.text(),
                edits,
            );

            let mut text = old_snapshot.text();
            for edit in edits {
                let new_text: String = snapshot.text_for_range(edit.new.clone()).collect();
                text.replace_range(edit.new.start..edit.new.start + edit.old.len(), &new_text);
            }
            assert_eq!(text.to_string(), snapshot.text());
        }
    }

    #[gpui::test]
    fn test_history(cx: &mut AppContext) {
        let test_settings = SettingsStore::test(cx);
        cx.set_global(test_settings);

        let buffer_1 = cx.new_model(|cx| Buffer::local("1234", cx));
        let buffer_2 = cx.new_model(|cx| Buffer::local("5678", cx));
        let multibuffer = cx.new_model(|_| MultiBuffer::new(0, Capability::ReadWrite));
        let group_interval = multibuffer.read(cx).history.group_interval;
        multibuffer.update(cx, |multibuffer, cx| {
            multibuffer.push_excerpts(
                buffer_1.clone(),
                [ExcerptRange {
                    context: 0..buffer_1.read(cx).len(),
                    primary: None,
                }],
                cx,
            );
            multibuffer.push_excerpts(
                buffer_2.clone(),
                [ExcerptRange {
                    context: 0..buffer_2.read(cx).len(),
                    primary: None,
                }],
                cx,
            );
        });

        let mut now = Instant::now();

        multibuffer.update(cx, |multibuffer, cx| {
            let transaction_1 = multibuffer.start_transaction_at(now, cx).unwrap();
            multibuffer.edit(
                [
                    (Point::new(0, 0)..Point::new(0, 0), "A"),
                    (Point::new(1, 0)..Point::new(1, 0), "A"),
                ],
                None,
                cx,
            );
            multibuffer.edit(
                [
                    (Point::new(0, 1)..Point::new(0, 1), "B"),
                    (Point::new(1, 1)..Point::new(1, 1), "B"),
                ],
                None,
                cx,
            );
            multibuffer.end_transaction_at(now, cx);
            assert_eq!(multibuffer.read(cx).text(), "AB1234\nAB5678");

            // Edit buffer 1 through the multibuffer
            now += 2 * group_interval;
            multibuffer.start_transaction_at(now, cx);
            multibuffer.edit([(2..2, "C")], None, cx);
            multibuffer.end_transaction_at(now, cx);
            assert_eq!(multibuffer.read(cx).text(), "ABC1234\nAB5678");

            // Edit buffer 1 independently
            buffer_1.update(cx, |buffer_1, cx| {
                buffer_1.start_transaction_at(now);
                buffer_1.edit([(3..3, "D")], None, cx);
                buffer_1.end_transaction_at(now, cx);

                now += 2 * group_interval;
                buffer_1.start_transaction_at(now);
                buffer_1.edit([(4..4, "E")], None, cx);
                buffer_1.end_transaction_at(now, cx);
            });
            assert_eq!(multibuffer.read(cx).text(), "ABCDE1234\nAB5678");

            // An undo in the multibuffer undoes the multibuffer transaction
            // and also any individual buffer edits that have occurred since
            // that transaction.
            multibuffer.undo(cx);
            assert_eq!(multibuffer.read(cx).text(), "AB1234\nAB5678");

            multibuffer.undo(cx);
            assert_eq!(multibuffer.read(cx).text(), "1234\n5678");

            multibuffer.redo(cx);
            assert_eq!(multibuffer.read(cx).text(), "AB1234\nAB5678");

            multibuffer.redo(cx);
            assert_eq!(multibuffer.read(cx).text(), "ABCDE1234\nAB5678");

            // Undo buffer 2 independently.
            buffer_2.update(cx, |buffer_2, cx| buffer_2.undo(cx));
            assert_eq!(multibuffer.read(cx).text(), "ABCDE1234\n5678");

            // An undo in the multibuffer undoes the components of the
            // the last multibuffer transaction that are not already undone.
            multibuffer.undo(cx);
            assert_eq!(multibuffer.read(cx).text(), "AB1234\n5678");

            multibuffer.undo(cx);
            assert_eq!(multibuffer.read(cx).text(), "1234\n5678");

            multibuffer.redo(cx);
            assert_eq!(multibuffer.read(cx).text(), "AB1234\nAB5678");

            buffer_1.update(cx, |buffer_1, cx| buffer_1.redo(cx));
            assert_eq!(multibuffer.read(cx).text(), "ABCD1234\nAB5678");

            // Redo stack gets cleared after an edit.
            now += 2 * group_interval;
            multibuffer.start_transaction_at(now, cx);
            multibuffer.edit([(0..0, "X")], None, cx);
            multibuffer.end_transaction_at(now, cx);
            assert_eq!(multibuffer.read(cx).text(), "XABCD1234\nAB5678");
            multibuffer.redo(cx);
            assert_eq!(multibuffer.read(cx).text(), "XABCD1234\nAB5678");
            multibuffer.undo(cx);
            assert_eq!(multibuffer.read(cx).text(), "ABCD1234\nAB5678");
            multibuffer.undo(cx);
            assert_eq!(multibuffer.read(cx).text(), "1234\n5678");

            // Transactions can be grouped manually.
            multibuffer.redo(cx);
            multibuffer.redo(cx);
            assert_eq!(multibuffer.read(cx).text(), "XABCD1234\nAB5678");
            multibuffer.group_until_transaction(transaction_1, cx);
            multibuffer.undo(cx);
            assert_eq!(multibuffer.read(cx).text(), "1234\n5678");
            multibuffer.redo(cx);
            assert_eq!(multibuffer.read(cx).text(), "XABCD1234\nAB5678");
        });
    }
}<|MERGE_RESOLUTION|>--- conflicted
+++ resolved
@@ -11,17 +11,11 @@
 use language::{
     char_kind,
     language_settings::{language_settings, LanguageSettings},
-<<<<<<< HEAD
-    AutoindentMode, Buffer, BufferChunks, BufferSnapshot, Capability, CharKind, Chunk, CursorShape,
-    DiagnosticEntry, File, IndentGuide, IndentSize, Language, LanguageScope, OffsetRangeExt,
-    OffsetUtf16, Outline, OutlineItem, Point, PointUtf16, Runnable, Selection, TextDimension,
-    ToOffset as _, ToOffsetUtf16 as _, ToPoint as _, ToPointUtf16 as _, TransactionId, Unclipped,
-=======
     AutoindentMode, Buffer, BufferChunks, BufferRow, BufferSnapshot, Capability, CharKind, Chunk,
-    CursorShape, DiagnosticEntry, File, IndentSize, Language, LanguageScope, OffsetRangeExt,
-    OffsetUtf16, Outline, OutlineItem, Point, PointUtf16, Selection, TextDimension, ToOffset as _,
-    ToOffsetUtf16 as _, ToPoint as _, ToPointUtf16 as _, TransactionId, Unclipped,
->>>>>>> 2e8197ce
+    CursorShape, DiagnosticEntry, File, IndentGuide, IndentSize, Language, LanguageScope,
+    OffsetRangeExt, OffsetUtf16, Outline, OutlineItem, Point, PointUtf16, Runnable, Selection,
+    TextDimension, ToOffset as _, ToOffsetUtf16 as _, ToPoint as _, ToPointUtf16 as _,
+    TransactionId, Unclipped,
 };
 use smallvec::SmallVec;
 use std::{
