--- conflicted
+++ resolved
@@ -21,15 +21,9 @@
 mod stack;
 mod tab;
 mod toast;
-<<<<<<< HEAD
-mod toolbar;
-mod tooltip;
-mod traffic_lights;
-mod workspace;
-=======
 mod toggle;
 mod tool_divider;
->>>>>>> 254b3696
+mod tooltip;
 
 pub use avatar::*;
 pub use button::*;
@@ -54,12 +48,6 @@
 pub use stack::*;
 pub use tab::*;
 pub use toast::*;
-<<<<<<< HEAD
-pub use toolbar::*;
-pub use tooltip::*;
-pub use traffic_lights::*;
-pub use workspace::*;
-=======
 pub use toggle::*;
 pub use tool_divider::*;
->>>>>>> 254b3696
+pub use tooltip::*;