use crate::{
<<<<<<< HEAD
    AnyWindowHandle, AppContext, AsyncAppContext, Context, EventEmitter, Executor, Handle,
    MainThread, ModelContext, Result, Task, TestDispatcher, TestPlatform, WindowContext,
=======
    AnyWindowHandle, AppContext, AsyncAppContext, Context, Executor, MainThread, Model,
    ModelContext, Result, Task, TestDispatcher, TestPlatform, WindowContext,
>>>>>>> ed5f1d3b
};
use futures::SinkExt;
use parking_lot::Mutex;
use std::{future::Future, sync::Arc};

#[derive(Clone)]
pub struct TestAppContext {
    pub app: Arc<Mutex<AppContext>>,
    pub executor: Executor,
}

impl Context for TestAppContext {
    type ModelContext<'a, T> = ModelContext<'a, T>;
    type Result<T> = T;

    fn build_model<T: 'static>(
        &mut self,
        build_model: impl FnOnce(&mut Self::ModelContext<'_, T>) -> T,
    ) -> Self::Result<Model<T>>
    where
        T: 'static + Send,
    {
        let mut lock = self.app.lock();
        lock.build_model(build_model)
    }

    fn update_model<T: 'static, R>(
        &mut self,
        handle: &Model<T>,
        update: impl FnOnce(&mut T, &mut Self::ModelContext<'_, T>) -> R,
    ) -> Self::Result<R> {
        let mut lock = self.app.lock();
        lock.update_model(handle, update)
    }
}

impl TestAppContext {
    pub fn new(dispatcher: TestDispatcher) -> Self {
        let executor = Executor::new(Arc::new(dispatcher));
        let platform = Arc::new(TestPlatform::new(executor.clone()));
        let asset_source = Arc::new(());
        let http_client = util::http::FakeHttpClient::with_404_response();
        Self {
            app: AppContext::new(platform, asset_source, http_client),
            executor,
        }
    }

    pub fn quit(&self) {
        self.app.lock().quit();
    }

    pub fn refresh(&mut self) -> Result<()> {
        let mut lock = self.app.lock();
        lock.refresh();
        Ok(())
    }

    pub fn executor(&self) -> &Executor {
        &self.executor
    }

    pub fn update<R>(&self, f: impl FnOnce(&mut AppContext) -> R) -> R {
        let mut cx = self.app.lock();
        cx.update(f)
    }

    pub fn read_window<R>(
        &self,
        handle: AnyWindowHandle,
        read: impl FnOnce(&WindowContext) -> R,
    ) -> R {
        let mut app_context = self.app.lock();
        app_context.read_window(handle.id, read).unwrap()
    }

    pub fn update_window<R>(
        &self,
        handle: AnyWindowHandle,
        update: impl FnOnce(&mut WindowContext) -> R,
    ) -> R {
        let mut app = self.app.lock();
        app.update_window(handle.id, update).unwrap()
    }

    pub fn spawn<Fut, R>(&self, f: impl FnOnce(AsyncAppContext) -> Fut + Send + 'static) -> Task<R>
    where
        Fut: Future<Output = R> + Send + 'static,
        R: Send + 'static,
    {
        let cx = self.to_async();
        self.executor.spawn(async move { f(cx).await })
    }

    pub fn spawn_on_main<Fut, R>(
        &self,
        f: impl FnOnce(AsyncAppContext) -> Fut + Send + 'static,
    ) -> Task<R>
    where
        Fut: Future<Output = R> + 'static,
        R: Send + 'static,
    {
        let cx = self.to_async();
        self.executor.spawn_on_main(|| f(cx))
    }

    pub fn run_on_main<R>(
        &self,
        f: impl FnOnce(&mut MainThread<AppContext>) -> R + Send + 'static,
    ) -> Task<R>
    where
        R: Send + 'static,
    {
        let mut app_context = self.app.lock();
        app_context.run_on_main(f)
    }

    pub fn has_global<G: 'static>(&self) -> bool {
        let lock = self.app.lock();
        lock.has_global::<G>()
    }

    pub fn read_global<G: 'static, R>(&self, read: impl FnOnce(&G, &AppContext) -> R) -> R {
        let lock = self.app.lock();
        read(lock.global(), &lock)
    }

    pub fn try_read_global<G: 'static, R>(
        &self,
        read: impl FnOnce(&G, &AppContext) -> R,
    ) -> Option<R> {
        let lock = self.app.lock();
        Some(read(lock.try_global()?, &lock))
    }

    pub fn update_global<G: 'static, R>(
        &mut self,
        update: impl FnOnce(&mut G, &mut AppContext) -> R,
    ) -> R {
        let mut lock = self.app.lock();
        lock.update_global(update)
    }

    pub fn to_async(&self) -> AsyncAppContext {
        AsyncAppContext {
            app: Arc::downgrade(&self.app),
            executor: self.executor.clone(),
        }
    }

    pub fn subscribe<T: 'static + EventEmitter + Send + Sync>(
        &mut self,
        entity: &Handle<T>,
    ) -> futures::channel::mpsc::UnboundedReceiver<T::Event>
    where
        T::Event: 'static + Send + Clone,
    {
        let (mut tx, rx) = futures::channel::mpsc::unbounded();
        entity
            .update(self, |_, cx: &mut ModelContext<T>| {
                cx.subscribe(&entity, move |_, _, event, cx| {
                    cx.executor().block(tx.send(event.clone())).unwrap();
                })
            })
            .detach();
        rx
    }
}

// pub fn subscribe<T: Entity>(
//     entity: &impl Handle<T>,
//     cx: &mut TestAppContext,
// ) -> Observation<T::Event>
// where
//     T::Event: Clone,
// {
//     let (tx, rx) = smol::channel::unbounded();
//     let _subscription = cx.update(|cx| {
//         cx.subscribe(entity, move |_, event, _| {
//             let _ = smol::block_on(tx.send(event.clone()));
//         })
//     });

//     Observation { rx, _subscription }
// }<|MERGE_RESOLUTION|>--- conflicted
+++ resolved
@@ -1,11 +1,6 @@
 use crate::{
-<<<<<<< HEAD
-    AnyWindowHandle, AppContext, AsyncAppContext, Context, EventEmitter, Executor, Handle,
-    MainThread, ModelContext, Result, Task, TestDispatcher, TestPlatform, WindowContext,
-=======
-    AnyWindowHandle, AppContext, AsyncAppContext, Context, Executor, MainThread, Model,
-    ModelContext, Result, Task, TestDispatcher, TestPlatform, WindowContext,
->>>>>>> ed5f1d3b
+    AnyWindowHandle, AppContext, AsyncAppContext, Context, EventEmitter, Executor, MainThread,
+    Model, ModelContext, Result, Task, TestDispatcher, TestPlatform, WindowContext,
 };
 use futures::SinkExt;
 use parking_lot::Mutex;
@@ -156,9 +151,9 @@
         }
     }
 
-    pub fn subscribe<T: 'static + EventEmitter + Send + Sync>(
+    pub fn subscribe<T: 'static + EventEmitter + Send>(
         &mut self,
-        entity: &Handle<T>,
+        entity: &Model<T>,
     ) -> futures::channel::mpsc::UnboundedReceiver<T::Event>
     where
         T::Event: 'static + Send + Clone,
@@ -166,28 +161,11 @@
         let (mut tx, rx) = futures::channel::mpsc::unbounded();
         entity
             .update(self, |_, cx: &mut ModelContext<T>| {
-                cx.subscribe(&entity, move |_, _, event, cx| {
+                cx.subscribe(entity, move |_, _, event, cx| {
                     cx.executor().block(tx.send(event.clone())).unwrap();
                 })
             })
             .detach();
         rx
     }
-}
-
-// pub fn subscribe<T: Entity>(
-//     entity: &impl Handle<T>,
-//     cx: &mut TestAppContext,
-// ) -> Observation<T::Event>
-// where
-//     T::Event: Clone,
-// {
-//     let (tx, rx) = smol::channel::unbounded();
-//     let _subscription = cx.update(|cx| {
-//         cx.subscribe(entity, move |_, event, _| {
-//             let _ = smol::block_on(tx.send(event.clone()));
-//         })
-//     });
-
-//     Observation { rx, _subscription }
-// }+}